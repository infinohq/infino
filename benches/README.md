--- conflicted
+++ resolved
@@ -54,11 +54,7 @@
 
 Operating System: macos
 
-<<<<<<< HEAD
 Machine description: Macbook Pro 16 inch, M2 Max, 64GB RAM
-=======
-Machine description: MacBook Pro M2 MAX 64GB RAM
->>>>>>> d4042209
 
 Dataset: data/Apache.log
 
@@ -71,22 +67,14 @@
 
 | dataset | Elasticsearch | Clickhouse | Infino | Infino-Rest |
 | ----- | ----- | ----- | ----- | ---- |
-<<<<<<< HEAD
 | data/Apache.log | 2411725 bytes | 29477047 bytes | 1876588 bytes | Same as infino |
-=======
-| data/Apache.log | 2411725 bytes | 28626212 bytes | 1854058 bytes | Same as infino |
->>>>>>> d4042209
 
 
 ### Indexing latency
 
 | dataset | Elasticsearch | Clickhouse | Infino | Infino-Rest |
 | ----- | ----- | ----- | ----- | ---- |
-<<<<<<< HEAD
 | data/Apache.log | 7165613 microseconds  | 713539 microseconds  | 256540 microseconds  | 653353 microseconds  |
-=======
-| data/Apache.log | 7099169 microseconds  | 694490 microseconds  | 272940 microseconds  | 670707 microseconds  |
->>>>>>> d4042209
 
 
 ### Search latency
@@ -95,11 +83,7 @@
 
 | dataset | Elasticsearch | Clickhouse | Infino | Infino-Rest |
 | ----- | ----- | ----- | ---- | ---- |
-<<<<<<< HEAD
 | data/Apache.log | 33571 microseconds  | 8139 microseconds  | 9158 microseconds  | 11424 microseconds  |
-=======
-| data/Apache.log | 36000 microseconds  | 7163 microseconds  | 9319 microseconds  | 11615 microseconds  |
->>>>>>> d4042209
 
 
 ### Timeseries search latency
@@ -108,8 +92,4 @@
 
 | Data points | Prometheus | Infino |
 | ----------- | ---------- | ---------- |
-<<<<<<< HEAD
-| Search Latency | 1796 microseconds | 602 microseconds |
-=======
-| Search Latency | 1436 microseconds | 730 microseconds |
->>>>>>> d4042209
+| Search Latency | 1796 microseconds | 602 microseconds |