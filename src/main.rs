--- conflicted
+++ resolved
@@ -70,17 +70,10 @@
   let settings = Settings::new(&config_dir_path).unwrap();
 
   // Create a new tsldb.
-<<<<<<< HEAD
-  let tsldb = Tsldb::new(&config_dir_path).unwrap();
-=======
-  let suffix = Uuid::new_v4();
-  let index_dir_path = format!("/tmp/index-{suffix}");
-  create_dir(&index_dir_path).unwrap();
-  let tsldb = match Tsldb::new(&index_dir_path) {
+  let tsldb = match Tsldb::new(&config_dir_path) {
     Ok(tsldb) => tsldb,
     Err(err) => panic!("Unable to initialize tsldb with err {}", err),
   };
->>>>>>> 007d6321
 
   // Create RabbitMQ to store incoming requests.
   let container_name = settings.get_rabbitmq_settings().get_container_name();
