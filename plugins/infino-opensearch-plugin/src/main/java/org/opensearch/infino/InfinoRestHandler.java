--- conflicted
+++ resolved
@@ -30,12 +30,6 @@
 import java.lang.reflect.InvocationTargetException;
 import java.lang.NoSuchMethodException;
 import java.lang.InstantiationException;
-<<<<<<< HEAD
-=======
-import java.util.function.Consumer;
-import java.lang.reflect.Proxy;
-import java.lang.reflect.InvocationHandler;
->>>>>>> ddbdcaae
 
 import static java.util.Arrays.asList;
 import static java.util.Collections.unmodifiableList;
@@ -56,16 +50,6 @@
 
 import static org.opensearch.rest.RestRequest.Method.*;
 
-<<<<<<< HEAD
-=======
-// Define ActionListener-like interface for reflection (to handle OpenSearch versioning)
-interface MyActionListener<T> {
-    void onResponse(T response);
-
-    void onFailure(Exception e);
-}
-
->>>>>>> ddbdcaae
 /**
  * Handle REST calls for the /infino index.
  * This effectively serves as the public API for Infino.
@@ -116,6 +100,8 @@
 
     /**
      * Get the HTTP Client
+     * /**
+     * Get the HTTP Client
      *
      * @return the httpclient member from this class
      */
@@ -135,12 +121,18 @@
 
     private static final ScheduledExecutorService infinoThreadPool = Executors.newScheduledThreadPool(THREADPOOLSIZE,
             new CustomThreadFactory("InfinoPluginThread"));
+    private static final ScheduledExecutorService infinoThreadPool = Executors.newScheduledThreadPool(THREADPOOLSIZE,
+            new CustomThreadFactory("InfinoPluginThread"));
 
     /**
      * Get thread pool
+    /**
+     * Get thread pool
      * 
      * @return the thread pool to use for the requests
      */
+    protected ExecutorService getInfinoThreadPool() {
+
     protected ExecutorService getInfinoThreadPool() {
         return infinoThreadPool;
     }
@@ -162,6 +154,8 @@
     }
 
     /**
+     * Use a privileged custom thread factory since Security Manager blocks
+     * /**
      * Use a privileged custom thread factory since Security Manager blocks
      * access to thread groups.
      *
@@ -188,6 +182,10 @@
         public Thread newThread(Runnable r) {
             return AccessController.doPrivileged((PrivilegedAction<Thread>) () -> {
                 Thread t = new Thread(r, namePrefix + threadNumber.getAndIncrement());
+                if (t.isDaemon())
+                    t.setDaemon(false);
+                if (t.getPriority() != Thread.NORM_PRIORITY)
+                    t.setPriority(Thread.NORM_PRIORITY);
                 if (t.isDaemon())
                     t.setDaemon(false);
                 if (t.getPriority() != Thread.NORM_PRIORITY)
@@ -284,19 +282,38 @@
                 }
             } catch (Exception e) {
                 logger.error("Failed to delete '" + indexName + "' Lucene index on local node", e);
-            }
+        IndicesExistsRequest getIndexRequest = new IndicesExistsRequest(new String[] { indexName });
+
+        IndicesExistsResponse response;
+        try {
+            response = client.admin().indices().exists(getIndexRequest).actionGet();
+        } catch (Exception e) {
+            logger.error("Error checking existence of '" + indexName + "' index", e);
+            return;
+        }
+
+        if (response.isExists()) {
+            DeleteIndexRequest deleteIndexRequest = new DeleteIndexRequest(indexName);
+            try {
+                AcknowledgedResponse deleteResponse = client.admin().indices().delete(deleteIndexRequest).actionGet();
+                if (deleteResponse.isAcknowledged()) {
+                    logger.info("Successfully deleted '" + indexName + "' Lucene index on local node");
+                } else {
+                    logger.error("Failed to delete '" + indexName + "' Lucene index on local node");
+                }
+            } catch (Exception e) {
+                logger.error("Failed to delete '" + indexName + "' Lucene index on local node", e);
+            }
+        }
         }
     }
 
     /**
      * Create a Lucene index with the same name as the Infino index if it doesn't
-<<<<<<< HEAD
      * exist. Note that actionGet() is synchronous, which is fine for index creation
      * and/or deletion.
-=======
-     * exist.
->>>>>>> ddbdcaae
-     *
+     *
+     * @param client       - client for the current OpenSearch node
      * @param client       - client for the current OpenSearch node
      * @param rawIndexName - name of the index to create
      */
@@ -329,7 +346,30 @@
                 }
             } catch (Exception e) {
                 logger.error("Failed to create '" + indexName + "' Lucene index on local node", e);
-            }
+        IndicesExistsResponse response;
+        try {
+            response = client.admin().indices().exists(getIndexRequest).actionGet();
+        } catch (Exception e) {
+            logger.error("Error checking existence of '" + indexName + "' index", e);
+            return;
+        }
+
+        if (!response.isExists()) {
+            CreateIndexRequest createIndexRequest = new CreateIndexRequest(indexName);
+            createIndexRequest.settings(Settings.builder()
+                    .put("index.number_of_shards", 1)
+                    .put("index.number_of_replicas", 1));
+            try {
+                AcknowledgedResponse createResponse = client.admin().indices().create(createIndexRequest).actionGet();
+                if (createResponse.isAcknowledged()) {
+                    logger.info("Successfully created '" + indexName + "' Lucene index on local node");
+                } else {
+                    logger.error("Failed to create '" + indexName + "' Lucene index on local node");
+                }
+            } catch (Exception e) {
+                logger.error("Failed to create '" + indexName + "' Lucene index on local node", e);
+            }
+        }
         }
     }
 
