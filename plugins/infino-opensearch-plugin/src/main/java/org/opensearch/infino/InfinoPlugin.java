--- conflicted
+++ resolved
@@ -64,7 +64,6 @@
         return singletonList(new InfinoRestHandler());
     }
 
-<<<<<<< HEAD
     // (2) Intercept creation and deletion requests directly from the Action layer..
     @Override
     public List<ActionFilter> getActionFilters() {
@@ -96,14 +95,41 @@
         });
     }
 
-    // This methods overrides the method from the parent class to hand a list
-    // of additional transport handlers to OpenSearch.
-=======
+    // (2) Intercept creation and deletion requests directly from the Action layer..
+    @Override
+    public List<ActionFilter> getActionFilters() {
+        logger.info("-----------------------Registering Action Filter------------------------");
+
+        return Arrays.asList(new ActionFilter() {
+
+            @Override
+            public int order() {
+                return 0; // Ensure this filter has a high precedence
+            }
+
+            @Override
+            public <Request extends ActionRequest, Response extends ActionResponse> void apply(Task task,
+                    String action, Request request, ActionListener<Response> listener,
+                    ActionFilterChain<Request, Response> chain) {
+                if (CreateIndexAction.NAME.equals(action) || DeleteIndexAction.NAME.equals(action)) {
+                    logger.debug("=======Blocked action {} due to plugin configuration.", action);
+                    logger.debug("=======The request is " + request.toString());
+                    listener.onFailure(new UnsupportedOperationException(
+                            "You must prefix creation and deletion of your collections with \"collection/\"."));
+                } else {
+                    logger.info("---------Action is: " + action);
+                    logger.debug("=======The request is " + request.toString());
+
+                    chain.proceed(task, action, request, listener);
+                }
+            }
+        });
+    }
+
     // Listen for data node requests on the transport layer (Search and Document
     // operations). This allows all the ingest pipeline logic for indexing and
     // all the ranking logic for searches to be applied by OpenSearch before it is
     // sent to Infino.
->>>>>>> d2b36273
     @Override
     public List<TransportInterceptor> getTransportInterceptors(NamedWriteableRegistry namedWriteableRegistry,
             ThreadContext threadContext) {
