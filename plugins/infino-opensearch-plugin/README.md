--- conflicted
+++ resolved
@@ -2,15 +2,6 @@
 ![Infino Logo (Dark)](docs/images/Infino_logo_dark.png#gh-dark-mode-only)
 
 # Infino OpenSearch Plugin
-<<<<<<< HEAD
-
-## What is the Infino plugin for OpenSearch?
-
-An Infino Collection is a set of automanaged indexes in OpenSearch.  A collection consists internally of optimized indexes for both documents (Lucene) and telemetry (Infino) that are searchable together. Collections also have built-in AI co-pilots to do summarizations and root cause analysis.
-
-Infino Collections are a great option for security and observability use cases, particularly if users do not want to manage and scale OpenSearch themselves. Infino Collections enable a much faster/cheaper/simpler version of OpenSearch for security and observability that accelerate root-cause analysis by combining code, tickets, telemetry, etc. 
-=======
->>>>>>> f0dfc40f
 
 ## What is the Infino plugin for OpenSearch?
 
