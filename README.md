--- conflicted
+++ resolved
@@ -1,10 +1,5 @@
-<<<<<<< HEAD
 ![Infino Logo (Light)](docs/Infino_logo_light.png#gh-light-mode-only)
 ![Infino Logo (Dark)](docs/Infino_logo_dark.png#gh-dark-mode-only)
-=======
-![Infino Logo (Light)](docs/Infino_logo_light.svg#gh-light-mode-only)
-![Infino Logo (Dark)](docs/Infino_logo_dark.svg#gh-dark-mode-only)
->>>>>>> 912bf098
 
 # Store, search, and analyze telemetry data at scale.
 
@@ -42,18 +37,7 @@
 - **Dashboards:** OSS dashboard support + SQL support for BI interfaces like Tableau or Sigma.
 - **Analysis:** Hypeless LLMs + scalable search to accelerate your investigations.
 
-<<<<<<< HEAD
-
 ![Architecture](docs/Infino_architecture.png)
-=======
-</br>
-Here's a quick architecture of the core storage engine.
-</br>
-</br>
-</br>
-
-![Architecture](docs/architecture.drawio.svg)
->>>>>>> 912bf098
 
 ## Features
 Note that we are still very much an alpha product but we have lots on the roadmap. Our development at the moment is focused on increasing the performance of the core engine to address **cost** but we are starting to add features to address **complexity**. 
