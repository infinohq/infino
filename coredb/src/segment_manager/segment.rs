--- conflicted
+++ resolved
@@ -1093,7 +1093,6 @@
 
   // Disabled Trie test Temporarily
 
-<<<<<<< HEAD
   /// Tests concurrent log message appending and trie verification.
   // #[tokio::test]
   // async fn test_concurrent_append_log_messages() {
@@ -1127,12 +1126,12 @@
   //         let log_message: LogMessage =
   //           LogMessage::new_with_fields_and_text(time, &fields, &log_text);
   //         let terms = log_message.get_terms();
-
-  //         // Append the log message to the segment.
+  //
+  //          // Append the log message to the segment.
   //         segment_arc
-  //           .append_log_message(time, &fields, &log_text)
+  //           .append_log_message(i, time, &fields, &log_text)
   //           .unwrap();
-
+  //
   //         // Collect terms for trie verification.
   //         let mut expected_words = expected_words_arc.lock().expect("Mutex lock failed");
   //         expected_words.extend(terms.iter().map(|word| word.to_owned()));
@@ -1158,54 +1157,6 @@
   //     );
   //   }
   // }
-=======
-      let handle = thread::spawn(move || {
-        for i in 0..num_log_messages_per_thread {
-          // Generate a unique identifier for the log message.
-          let i_thread_number = format!("{}_{}", i, thread_number);
-
-          // Create log text and fields with unique values.
-          let log_text = format!("log message {} {}", i_thread_number, thread_number);
-          let mut fields = HashMap::new();
-          fields.insert("field12".to_owned(), format!("value1 {}", i_thread_number));
-          fields.insert("field34".to_owned(), format!("value3 {}", thread_number));
-
-          let time = Utc::now().timestamp_millis() as u64;
-          let log_message: LogMessage =
-            LogMessage::new_with_fields_and_text(time, &fields, &log_text);
-          let terms = log_message.get_terms();
-
-          // Append the log message to the segment.
-          segment_arc
-            .append_log_message(i, time, &fields, &log_text)
-            .unwrap();
-
-          // Collect terms for trie verification.
-          let mut expected_words = expected_words_arc.lock().expect("Mutex lock failed");
-          expected_words.extend(terms.iter().map(|word| word.to_owned()));
-        }
-      });
-
-      handles.push(handle);
-    }
-
-    // Wait for all threads to complete.
-    for handle in handles {
-      handle.join().unwrap();
-    }
-
-    // Verify trie contains all expected words.
-    let trie_read_lock = trie.read();
-    let expected_words = expected_words.lock().expect("Mutex lock failed");
-    for word in &*expected_words {
-      assert!(
-        trie_read_lock.contains(word),
-        "Word not found in trie: {}",
-        word
-      );
-    }
-  }
->>>>>>> f3d9214c
 
   #[tokio::test]
   async fn test_range_overlap() {
