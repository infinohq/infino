--- conflicted
+++ resolved
@@ -392,11 +392,6 @@
     let mut shortest_list_index = 0;
     let mut shortest_list_len = usize::MAX;
 
-<<<<<<< HEAD
-=======
-    println!("We are looking for {:?}", terms);
-
->>>>>>> e993535a
     for (index, term) in terms.iter().enumerate() {
       let result = self.terms.get(term);
       let term_id: u32 = match result {
