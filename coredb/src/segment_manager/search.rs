// This code is licensed under Elastic License 2.0
// https://www.elastic.co/licensing/elastic-license

<<<<<<< HEAD
use crate::log::constants::BLOCK_SIZE_FOR_LOG_MESSAGES;
=======
use std::collections::HashSet;

>>>>>>> d3292bab
/// Search a segment for matching document IDs
use crate::log::postings_block::PostingsBlock;
use crate::log::postings_block_compressed::PostingsBlockCompressed;
use crate::segment_manager::segment::Segment;
use crate::utils::error::AstError;

use log::debug;

impl Segment {
  /// Get the posting lists belonging to a set of matching terms in the query
  #[allow(clippy::type_complexity)]
  pub fn get_postings_lists(
    &self,
    terms: &[String],
  ) -> Result<
    (
      Vec<Vec<PostingsBlockCompressed>>,
      Vec<PostingsBlock<BLOCK_SIZE_FOR_LOG_MESSAGES>>,
      Vec<Vec<u32>>,
      usize,
    ),
    AstError,
  > {
    let mut initial_values_list: Vec<Vec<u32>> = Vec::new();
    let mut postings_lists: Vec<Vec<PostingsBlockCompressed>> = Vec::new();
    let mut last_block_list: Vec<PostingsBlock<BLOCK_SIZE_FOR_LOG_MESSAGES>> = Vec::new();
    let mut shortest_list_index = 0;
    let mut shortest_list_len = usize::MAX;

    for (index, term) in terms.iter().enumerate() {
      let term_id = match self.get_term(term) {
        Some(term_id) => term_id,
        None => {
          return Err(AstError::PostingsListError(format!(
            "Term not found: {}",
            term
          )))
        }
      };

      let postings_list = match self.get_inverted_map().get(&term_id) {
        Some(postings_list_ref) => postings_list_ref,
        None => {
          return Err(AstError::PostingsListError(format!(
            "Postings list not found for term ID: {}",
            term_id
          )))
        }
      };

      let initial_values = postings_list
        .get_initial_values()
        .read()
        .map_err(|_| {
          AstError::PostingsListError("Failed to acquire read lock on initial values".to_string())
        })?
        .clone();
      initial_values_list.push(initial_values);

      let postings_block_compressed_vec: Vec<PostingsBlockCompressed> = postings_list
        .get_postings_list_compressed()
        .read()
        .map_err(|_| {
          AstError::TraverseError(
            "Failed to acquire read lock on postings list compressed".to_string(),
          )
        })?
        .iter()
        .cloned()
        .collect();

      let last_block = postings_list
        .get_last_postings_block()
        .read()
        .map_err(|_| {
          AstError::PostingsListError(
            "Failed to acquire read lock on last postings block".to_string(),
          )
        })?
        .clone();
      last_block_list.push(last_block);

      if postings_block_compressed_vec.len() < shortest_list_len {
        shortest_list_len = postings_block_compressed_vec.len();
        shortest_list_index = index;
      }

      postings_lists.push(postings_block_compressed_vec);
    }

    Ok((
      postings_lists,
      last_block_list,
      initial_values_list,
      shortest_list_index,
    ))
  }

  /// Get the matching doc IDs corresponding to a set of posting lists
  /// that are combined with a logical AND
  pub fn get_matching_doc_ids_with_logical_and(
    &self,
    postings_lists: &[Vec<PostingsBlockCompressed>],
    last_block_list: &[PostingsBlock<BLOCK_SIZE_FOR_LOG_MESSAGES>],
    initial_values_list: &Vec<Vec<u32>>,
    shortest_list_index: usize,
    result_set: &mut HashSet<u32>,
  ) -> Result<(), AstError> {
    let accumulator = &mut Vec::new();

    if postings_lists.is_empty() {
      debug!("No postings lists. Returning");
      return Ok(());
    }

    let first_posting_blocks = &postings_lists[shortest_list_index];
    for posting_block in first_posting_blocks {
      let posting_block = PostingsBlock::try_from(posting_block).map_err(|_| {
        AstError::DocMatchingError("Failed to convert to PostingsBlock".to_string())
      })?;
      let mut log_message_ids = posting_block.get_log_message_ids();
      accumulator.append(&mut log_message_ids);
    }

    let mut last_block_log_message_ids = last_block_list[shortest_list_index].get_log_message_ids();
    accumulator.append(&mut last_block_log_message_ids);

    if accumulator.is_empty() {
      debug!("Posting list is empty. Loading accumulator from last_block_list.");
      return Ok(());
    }

    for i in 0..initial_values_list.len() {
      // Skip shortest posting list as it is already used to create accumulator
      if i == shortest_list_index {
        continue;
      }
      let posting_list = &postings_lists[i];
      let initial_values = &initial_values_list[i];

      let mut temp_result_set = Vec::new();
      let mut acc_index = 0;
      let mut posting_index = 0;
      let mut initial_index = 0;

      while acc_index < accumulator.len() && initial_index < initial_values.len() {
        // If current accumulator element < initial_value element it means that
        // accumulator value is smaller than what current posting_block will have
        // so increment accumulator till this condition fails
        while acc_index < accumulator.len()
          && accumulator[acc_index] < initial_values[initial_index]
        {
          acc_index += 1;
        }

        if acc_index < accumulator.len() && accumulator[acc_index] > initial_values[initial_index] {
          // If current accumulator element is in between current initial_value and next initial_value
          // then check the existing posting block for matches with accumlator
          // OR if it's the last accumulator is greater than last initial value, then check the last posting block
          if (initial_index + 1 < initial_values.len()
            && accumulator[acc_index] < initial_values[initial_index + 1])
            || (initial_index == initial_values.len() - 1)
          {
            let mut _posting_block = Vec::new();

            // posting_index == posting_list.len() means that we are at last_block
            if posting_index < posting_list.len() {
              _posting_block = PostingsBlock::try_from(&posting_list[posting_index])
                .map_err(|_| {
                  AstError::DocMatchingError("Failed to convert to PostingsBlock".to_string())
                })?
                .get_log_message_ids();
            } else {
              _posting_block = last_block_list[i].get_log_message_ids();
            }

            // start from 1st element of posting_block as 0th element of posting_block is already checked as it was part of intial_values
            let mut posting_block_index = 1;
            while acc_index < accumulator.len() && posting_block_index < _posting_block.len() {
              match accumulator[acc_index].cmp(&_posting_block[posting_block_index]) {
                std::cmp::Ordering::Equal => {
                  temp_result_set.push(accumulator[acc_index]);
                  acc_index += 1;
                  posting_block_index += 1;
                }
                std::cmp::Ordering::Greater => {
                  posting_block_index += 1;
                }
                std::cmp::Ordering::Less => {
                  acc_index += 1;
                }
              }

              // Try to see if we can skip remaining elements of the postings block
              if initial_index + 1 < initial_values.len()
                && acc_index < accumulator.len()
                && accumulator[acc_index] >= initial_values[initial_index + 1]
              {
                break;
              }
            }
          } else {
            // go to next posting_block and correspodning initial_value
            // done at end of the outer while loop
          }
        }

        // If current accumulator and initial value are same, then add it to temporary accumulator
        // and check remaining elements of the postings block
        if acc_index < accumulator.len()
          && initial_index < initial_values.len()
          && accumulator[acc_index] == initial_values[initial_index]
        {
          temp_result_set.push(accumulator[acc_index]);
          acc_index += 1;

          let mut _posting_block = Vec::new();
          // posting_index == posting_list.len() means that we are at last_block
          if posting_index < posting_list.len() {
            _posting_block = PostingsBlock::try_from(&posting_list[posting_index])
              .unwrap()
              .get_log_message_ids();
          } else {
            // posting block is last block
            _posting_block = last_block_list[i].get_log_message_ids();
          }

          // Check the remaining elements of posting block
          let mut posting_block_index = 1;
          while acc_index < accumulator.len() && posting_block_index < _posting_block.len() {
            match accumulator[acc_index].cmp(&_posting_block[posting_block_index]) {
              std::cmp::Ordering::Equal => {
                temp_result_set.push(accumulator[acc_index]);
                acc_index += 1;
                posting_block_index += 1;
              }
              std::cmp::Ordering::Greater => {
                posting_block_index += 1;
              }
              std::cmp::Ordering::Less => {
                acc_index += 1;
              }
            }

            // Try to see if we can skip remaining elements of posting_block
            if initial_index + 1 < initial_values.len()
              && acc_index < accumulator.len()
              && accumulator[acc_index] >= initial_values[initial_index + 1]
            {
              break;
            }
          }
        }

        initial_index += 1;
        posting_index += 1;
      }

      *accumulator = temp_result_set;
    }

    result_set.extend(accumulator.iter().cloned());

    Ok(())
  }

  /// Get the matching doc IDs corresponding to a set of posting lists
  /// that are combined with a logical OR
  pub fn get_matching_doc_ids_with_logical_or(
    &self,
    postings_lists: &[Vec<PostingsBlockCompressed>],
    last_block_list: &[PostingsBlock],
    result_set: &mut HashSet<u32>,
  ) -> Result<(), AstError> {
    let mut accumulator = Vec::new();

    if postings_lists.is_empty() {
      debug!("No postings lists. Returning");
      return Ok(());
    }

    for i in 0..postings_lists.len() {
      let postings_list = &postings_lists[i];

      for posting_block in postings_list {
        let posting_block = PostingsBlock::try_from(posting_block).map_err(|_| {
          AstError::DocMatchingError("Failed to convert to PostingsBlock".to_string())
        })?;
        let log_message_ids = posting_block.get_log_message_ids().read().map_err(|_| {
          AstError::DocMatchingError("Failed to acquire read lock on log message IDs".to_string())
        })?;
        accumulator.append(&mut log_message_ids.clone());
      }

      let last_block_log_message_ids =
        last_block_list[i]
          .get_log_message_ids()
          .read()
          .map_err(|_| {
            AstError::DocMatchingError(
              "Failed to acquire read lock on last block log message IDs".to_string(),
            )
          })?;
      accumulator.append(&mut last_block_log_message_ids.clone());
    }

    result_set.extend(accumulator.iter().cloned());

    Ok(())
  }
}

// TODO: We should probably test read locks.
#[cfg(test)]
mod tests {
  use super::*;
  use crate::{log::postings_list::PostingsList, segment_manager::segment::Segment};

  fn create_mock_compressed_block(
    initial: u32,
    num_bits: u8,
    log_message_ids_compressed: &[u8],
  ) -> PostingsBlockCompressed {
    let mut valid_compressed_data = vec![0; 128];
    valid_compressed_data[..log_message_ids_compressed.len()]
      .copy_from_slice(log_message_ids_compressed);

    PostingsBlockCompressed::new_with_params(initial, num_bits, &valid_compressed_data)
  }

  fn create_mock_postings_block(
    log_message_ids: Vec<u32>,
  ) -> PostingsBlock<BLOCK_SIZE_FOR_LOG_MESSAGES> {
    PostingsBlock::new_with_log_message_ids_vec(log_message_ids)
      .expect("Could not create mock postings block")
  }

  fn create_mock_postings_list(
    compressed_blocks: Vec<PostingsBlockCompressed>,
    last_block: PostingsBlock<BLOCK_SIZE_FOR_LOG_MESSAGES>,
    initial_values: Vec<u32>,
  ) -> PostingsList {
    PostingsList::new_with_params(compressed_blocks, last_block, initial_values)
  }

  fn create_mock_segment() -> Segment {
    let segment = Segment::new();

    segment.insert_in_terms("term1", 1);
    segment.insert_in_terms("term2", 2);

    let mock_compressed_block1 = create_mock_compressed_block(123, 8, &[0x1A, 0x2B, 0x3C, 0x4D]);
    let mock_compressed_block2 = create_mock_compressed_block(124, 8, &[0x5E, 0x6F, 0x7D, 0x8C]);

    let mock_postings_block1 = create_mock_postings_block(vec![100, 200, 300]);
    let mock_postings_block2 = create_mock_postings_block(vec![400, 500, 600]);

    let postings_list1 = create_mock_postings_list(
      vec![mock_compressed_block1],
      mock_postings_block1,
      vec![1, 2, 3],
    );
    let postings_list2 = create_mock_postings_list(
      vec![mock_compressed_block2],
      mock_postings_block2,
      vec![4, 5, 6],
    );

    segment.insert_in_inverted_map(1, postings_list1);
    segment.insert_in_inverted_map(2, postings_list2);

    segment
  }

  #[test]
  fn test_get_postings_lists_success() {
    let segment = create_mock_segment();
    let terms = vec!["term1".to_string(), "term2".to_string()];

    let result = segment.get_postings_lists(&terms);
    assert!(result.is_ok());

    let (postings_lists, last_block_list, initial_values_list, shortest_list_index) =
      result.unwrap();
    assert_eq!(postings_lists.len(), 2);
    assert!(!postings_lists[0].is_empty());
    assert!(!postings_lists[1].is_empty());
    assert_eq!(last_block_list.len(), 2);
    assert_eq!(initial_values_list.len(), 2);
    assert!(!initial_values_list[0].is_empty());
    assert!(!initial_values_list[1].is_empty());
    assert_eq!(shortest_list_index, 0);
  }

  #[test]
  fn test_get_postings_lists_term_not_found() {
    let segment = create_mock_segment();
    let terms = vec!["unknown_term".to_string()];
    let result = segment.get_postings_lists(&terms);
    assert!(matches!(result, Err(AstError::PostingsListError(_))));
  }

  #[test]
  fn test_get_postings_lists_empty_terms() {
    let segment = create_mock_segment();
    let terms: Vec<String> = Vec::new();
    let result = segment.get_postings_lists(&terms);
    assert!(result.is_ok());
  }

  #[test]
  fn test_get_postings_lists_empty_segment() {
    let segment = Segment::new();
    let terms = vec!["term1".to_string(), "term2".to_string()];
    let result = segment.get_postings_lists(&terms);
    assert!(matches!(result, Err(AstError::PostingsListError(_))));
  }

  #[test]
  fn test_get_postings_lists_single_term() {
    let segment = create_mock_segment();
    let terms = vec!["term1".to_string()];
    let result = segment.get_postings_lists(&terms);
    assert!(result.is_ok());

    let (postings_lists, last_block_list, initial_values_list, shortest_list_index) =
      result.unwrap();

    assert_eq!(postings_lists.len(), 1);
    assert!(!postings_lists[0].is_empty());
    assert_eq!(last_block_list.len(), 1);
    assert_eq!(initial_values_list.len(), 1);
    assert!(!initial_values_list[0].is_empty());
    assert_eq!(shortest_list_index, 0);
  }

  #[test]
  fn test_get_postings_lists_multiple_terms_no_common_documents() {
    let segment = create_mock_segment();
    let terms = vec!["term1".to_string(), "term2".to_string()];
    let result = segment.get_postings_lists(&terms);
    assert!(result.is_ok());
  }

  #[test]
  fn test_get_postings_lists_invalid_term_id_handling() {
    let segment = create_mock_segment();
    segment.insert_in_inverted_map(999, PostingsList::new());
    let terms = vec!["term1".to_string(), "term2".to_string()];
    let result = segment.get_postings_lists(&terms);
    assert!(result.is_ok());
  }

  #[test]
  fn test_get_postings_lists_all_terms_not_found() {
    let segment = create_mock_segment();
    let terms = vec!["unknown1".to_string(), "unknown2".to_string()];
    let result = segment.get_postings_lists(&terms);
    assert!(matches!(result, Err(AstError::PostingsListError(_))));
  }

  #[test]
  fn test_get_postings_lists_partially_found_terms() {
    let segment = create_mock_segment();
    let terms = vec!["term1".to_string(), "unknown".to_string()];
    let result = segment.get_postings_lists(&terms);
    assert!(matches!(result, Err(AstError::PostingsListError(_))));
  }

  #[test]
  fn test_get_postings_lists_with_mixed_found_and_not_found_terms() {
    let segment = create_mock_segment();
    let terms = vec![
      "term1".to_string(),
      "unknown_term".to_string(),
      "term2".to_string(),
    ];
    let result = segment.get_postings_lists(&terms);
    assert!(matches!(result, Err(AstError::PostingsListError(_))));
  }

  #[test]
  fn test_get_postings_lists_with_terms_having_empty_postings_lists() {
    let segment = create_mock_segment();
    segment.get_inverted_map().insert(3, PostingsList::new());
    segment.get_inverted_map().insert(4, PostingsList::new());
    segment.get_terms().insert("term3".to_string(), 3);
    segment.get_terms().insert("term4".to_string(), 4);
    let terms = vec!["term3".to_string(), "term4".to_string()];
    let result = segment.get_postings_lists(&terms);
    let (postings_lists, _, _, _) = result.unwrap();
    assert!(postings_lists.iter().all(|list| list.is_empty()));
  }

  #[test]
  fn test_get_postings_lists_with_non_string_terms() {
    let segment = create_mock_segment();
    let terms = vec!["".to_string(), "123".to_string(), "!@#".to_string()];
    let result = segment.get_postings_lists(&terms);
    assert!(matches!(result, Err(AstError::PostingsListError(_))));
  }

  #[test]
  fn test_get_postings_lists_with_incomplete_data_in_segment() {
    let segment = create_mock_segment();
    // Simulate incomplete data by clearing inverted map
    segment.get_inverted_map().clear();
    let terms = vec!["term1".to_string(), "term2".to_string()];
    let result = segment.get_postings_lists(&terms);
    assert!(matches!(result, Err(AstError::PostingsListError(_))));
  }

  #[test]
  fn test_get_postings_lists_with_empty_postings_lists() {
    let segment = create_mock_segment();
    let postings_lists: Vec<Vec<PostingsBlockCompressed>> = Vec::new();
    let last_block_list: Vec<PostingsBlock<BLOCK_SIZE_FOR_LOG_MESSAGES>> = Vec::new();
    let initial_values_list: Vec<Vec<u32>> = Vec::new();
    let mut accumulator: HashSet<u32> = HashSet::new();

    let result = segment.get_matching_doc_ids_with_logical_and(
      &postings_lists,
      &last_block_list,
      &initial_values_list,
      0,
      &mut accumulator,
    );

    assert!(result.is_ok());
    assert!(
      accumulator.is_empty(),
      "Accumulator should be empty for empty postings lists"
    );
  }

  #[test]
  fn test_get_matching_doc_ids_with_no_matching_documents() {
    let segment = create_mock_segment();
    let terms = vec!["term1".to_string(), "term2".to_string()];
    let result = segment.get_postings_lists(&terms);
    assert!(result.is_ok());

    let (postings_lists, last_block_list, initial_values_list, shortest_list_index) =
      result.unwrap();

    let mut accumulator: HashSet<u32> = HashSet::new();
    let result = segment.get_matching_doc_ids_with_logical_and(
      &postings_lists,
      &last_block_list,
      &initial_values_list,
      shortest_list_index,
      &mut accumulator,
    );

    assert!(result.is_ok());
    assert!(accumulator.is_empty());
  }

  #[test]
  fn test_get_matching_doc_ids_with_multiple_terms_common_documents() {
    let segment = create_mock_segment();
    let terms = vec!["term1".to_string(), "term2".to_string()];
    let result = segment.get_postings_lists(&terms);
    assert!(result.is_ok());

    let (postings_lists, last_block_list, initial_values_list, shortest_list_index) =
      result.unwrap();

    assert_eq!(postings_lists.len(), 2);
    let mut accumulator: HashSet<u32> = HashSet::new();
    let result = segment.get_matching_doc_ids_with_logical_and(
      &postings_lists,
      &last_block_list,
      &initial_values_list,
      shortest_list_index,
      &mut accumulator,
    );

    assert!(result.is_ok());
    assert!(
      accumulator.is_empty(),
      "No common documents should be found"
    );
  }

  #[test]
  fn test_get_matching_doc_ids_empty_postings_lists() {
    let segment = create_mock_segment();
    let postings_lists = vec![];
    let last_block_list = vec![];
    let initial_values_list = vec![];
    let mut accumulator: HashSet<u32> = HashSet::new();

    let result = segment.get_matching_doc_ids_with_logical_and(
      &postings_lists,
      &last_block_list,
      &initial_values_list,
      0,
      &mut accumulator,
    );

    assert!(result.is_ok());
    assert!(
      accumulator.is_empty(),
      "Accumulator should be empty for empty postings lists"
    );
  }

  #[test]
  fn test_get_matching_doc_ids_with_logical_or_basic() {
    let segment = create_mock_segment();
    let (postings_lists, last_block_list, _, _) = segment
      .get_postings_lists(&["term1".to_string(), "term2".to_string()])
      .unwrap();

    let mut accumulator: HashSet<u32> = HashSet::new();
    let result = segment.get_matching_doc_ids_with_logical_or(
      &postings_lists,
      &last_block_list,
      &mut accumulator,
    );

    assert!(result.is_ok());
    assert!(
      !accumulator.is_empty(),
      "Accumulator should not be empty for non-empty postings lists"
    );
    // Check for uniqueness of document IDs
    let unique_ids: std::collections::HashSet<_> = accumulator.iter().collect();
    assert_eq!(
      unique_ids.len(),
      accumulator.len(),
      "Document IDs should be unique"
    );
  }

  #[test]
  fn test_get_matching_doc_ids_with_logical_or_empty_lists() {
    let segment = create_mock_segment();

    let mut accumulator: HashSet<u32> = HashSet::new();
    let result = segment.get_matching_doc_ids_with_logical_or(&[], &[], &mut accumulator);

    assert!(result.is_ok());
    assert!(
      accumulator.is_empty(),
      "Accumulator should be empty when postings lists are empty"
    );
  }

  #[test]
  fn test_get_matching_doc_ids_with_logical_or_single_list() {
    let segment = create_mock_segment();
    let (postings_lists, last_block_list, _, _) =
      segment.get_postings_lists(&["term1".to_string()]).unwrap();

    let mut accumulator: HashSet<u32> = HashSet::new();
    let result = segment.get_matching_doc_ids_with_logical_or(
      &postings_lists,
      &last_block_list,
      &mut accumulator,
    );

    assert!(result.is_ok());

    assert!(
      !accumulator.is_empty(),
      "Accumulator should not be empty for a single non-empty postings list"
    );
    let unique_ids: std::collections::HashSet<_> = accumulator.iter().collect();
    assert_eq!(
      unique_ids.len(),
      accumulator.len(),
      "Document IDs should be unique"
    );
  }

  #[test]
  fn test_get_matching_doc_ids_with_logical_or_overlapping_ids() {
    let segment = create_mock_segment();
    let (postings_lists, last_block_list, _, _) = segment
      .get_postings_lists(&["term1".to_string(), "term2".to_string()])
      .unwrap();

    let mut accumulator: HashSet<u32> = HashSet::new();
    let result = segment.get_matching_doc_ids_with_logical_or(
      &postings_lists,
      &last_block_list,
      &mut accumulator,
    );

    assert!(result.is_ok());
    let unique_ids: std::collections::HashSet<_> = accumulator.iter().collect();
    assert_eq!(
      unique_ids.len(),
      accumulator.len(),
      "Document IDs should be unique after deduplication"
    );
  }
}<|MERGE_RESOLUTION|>--- conflicted
+++ resolved
@@ -1,13 +1,10 @@
 // This code is licensed under Elastic License 2.0
 // https://www.elastic.co/licensing/elastic-license
 
-<<<<<<< HEAD
+/// Search a segment for matching document IDs
+use std::collections::HashSet;
+
 use crate::log::constants::BLOCK_SIZE_FOR_LOG_MESSAGES;
-=======
-use std::collections::HashSet;
-
->>>>>>> d3292bab
-/// Search a segment for matching document IDs
 use crate::log::postings_block::PostingsBlock;
 use crate::log::postings_block_compressed::PostingsBlockCompressed;
 use crate::segment_manager::segment::Segment;
@@ -278,7 +275,7 @@
   pub fn get_matching_doc_ids_with_logical_or(
     &self,
     postings_lists: &[Vec<PostingsBlockCompressed>],
-    last_block_list: &[PostingsBlock],
+    last_block_list: &[PostingsBlock<BLOCK_SIZE_FOR_LOG_MESSAGES>],
     result_set: &mut HashSet<u32>,
   ) -> Result<(), AstError> {
     let mut accumulator = Vec::new();
@@ -295,21 +292,11 @@
         let posting_block = PostingsBlock::try_from(posting_block).map_err(|_| {
           AstError::DocMatchingError("Failed to convert to PostingsBlock".to_string())
         })?;
-        let log_message_ids = posting_block.get_log_message_ids().read().map_err(|_| {
-          AstError::DocMatchingError("Failed to acquire read lock on log message IDs".to_string())
-        })?;
+        let log_message_ids = posting_block.get_log_message_ids();
         accumulator.append(&mut log_message_ids.clone());
       }
 
-      let last_block_log_message_ids =
-        last_block_list[i]
-          .get_log_message_ids()
-          .read()
-          .map_err(|_| {
-            AstError::DocMatchingError(
-              "Failed to acquire read lock on last block log message IDs".to_string(),
-            )
-          })?;
+      let last_block_log_message_ids = last_block_list[i].get_log_message_ids();
       accumulator.append(&mut last_block_log_message_ids.clone());
     }
 
