--- conflicted
+++ resolved
@@ -69,10 +69,7 @@
       Rule::term_query => self.process_term_query(node).await,
       Rule::match_query => self.process_match_query(node).await,
       Rule::bool_query => self.process_bool_query(node).await,
-<<<<<<< HEAD
       Rule::terms_query => self.process_terms_query(node).await,
-=======
->>>>>>> 66f075c4
       _ => Err(AstError::UnsupportedQuery(format!(
         "Unsupported rule: {:?}",
         node.as_rule()
@@ -746,7 +743,6 @@
   }
 
   #[tokio::test]
-<<<<<<< HEAD
   async fn test_search_with_term_query() {
     let segment = create_mock_segment();
 
@@ -813,8 +809,6 @@
   }
 
   #[tokio::test]
-=======
->>>>>>> 66f075c4
   async fn test_search_with_nested_boolean_query() {
     let segment = create_mock_segment();
 
