--- conflicted
+++ resolved
@@ -23,13 +23,9 @@
   // This has to be greater than 4*segment_size_threshold_megabytes. Otherwise,
   // a ConfigError is raised while parsing.
   memory_budget_megabytes: f32,
-<<<<<<< HEAD
   retention_days: u32,
-=======
-
   storage_type: String,
   aws_bucket_name: Option<String>,
->>>>>>> 9b98d186
 }
 
 impl CoreDBSettings {
@@ -75,10 +71,10 @@
       as u64
   }
 
-<<<<<<< HEAD
   pub fn get_retention_days(&self) -> u32 {
     self.retention_days
-=======
+  }
+
   pub fn get_storage_type(&self) -> Result<StorageType, CoreDBError> {
     match self.storage_type.as_str() {
       "local" => Ok(StorageType::Local),
@@ -97,7 +93,6 @@
         Err(CoreDBError::InvalidConfiguration(message))
       }
     }
->>>>>>> 9b98d186
   }
 }
 
@@ -187,11 +182,8 @@
         .write_all(b"segment_size_threshold_megabytes = 1024\n")
         .unwrap();
       file.write_all(b"memory_budget_megabytes = 4096\n").unwrap();
-<<<<<<< HEAD
       file.write_all(b"retention_days = 30\n").unwrap();
-=======
       file.write_all(b"storage_type = \"local\"\n").unwrap();
->>>>>>> 9b98d186
     }
 
     let settings = Settings::new(config_dir_path).unwrap();
@@ -210,14 +202,13 @@
       coredb_settings.get_search_memory_budget_bytes(),
       (4096 - 1024) * 1024 * 1024
     );
-<<<<<<< HEAD
+
     assert_eq!(coredb_settings.get_retention_days(), 30);
-=======
+
     assert_eq!(
       coredb_settings.get_storage_type().unwrap(),
       StorageType::Local
     );
->>>>>>> 9b98d186
 
     // Check if we are running this test as part of a GitHub actions. We can't change environment variables
     // in GitHub actions, so don't run rest of the test as part of GitHub actions.
@@ -270,11 +261,8 @@
         .write_all(b"segment_size_threshold_megabytes = 1024\n")
         .unwrap();
       file.write_all(b"memory_budget_megabytes = 2048\n").unwrap();
-<<<<<<< HEAD
       file.write_all(b"retention_days = 30\n").unwrap();
-=======
       file.write_all(b"storage_type = \"local\"\n").unwrap();
->>>>>>> 9b98d186
     }
 
     // Make sure this config returns an error.
