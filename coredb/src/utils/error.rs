// This code is licensed under Elastic License 2.0
// https://www.elastic.co/licensing/elastic-license

use thiserror::Error;

#[derive(Debug, Error, Eq, PartialEq)]
/// Enum for various errors in coredb.
pub enum CoreDBError {
  #[error("Invalid size. Expected {0}, Received {1}.")]
  InvalidSize(usize, usize),

  #[error("Already at full capcity. Max capacity {0}.")]
  CapacityFull(usize),

  #[error("Cannot read directory {0}.")]
  CannotReadDirectory(String),

  #[error("Cannot find index metadata in directory {0}.")]
  CannotFindIndexMetadataInDirectory(String),

  #[error("The directory {0} is not an index directory.")]
  NotAnIndexDirectory(String),

  #[error("Time series block is empty - cannot be compressed.")]
  EmptyTimeSeriesBlock(),

  #[error("Cannot decode time series. {0}")]
  CannotDecodeTimeSeries(String),

  #[error("Invalid configuration. {0}")]
  InvalidConfiguration(String),

  #[error("Cannot create index. {0}")]
  CannotCreateIndex(String),

  #[error("Cannot delete index. {0}")]
  CannotDeleteIndex(String),

  #[error("Index not found. {0}")]
  IndexNotFound(String),

  #[error("Storage Error:  {0}")]
  StorageError(String),

  #[error("IO Error: {0}")]
  IOError(String),

  #[error("Search Logs Error: {0}")]
  SearchLogsError(SearchLogsError),

<<<<<<< HEAD
  #[error("Segment in memory: {0}")]
  SegmentInMemory(u32),
=======
  #[error("AWS SDK Error: {0}")]
  AwsSdkError(String),
>>>>>>> 9b98d186
}

#[derive(Debug, Error, Eq, PartialEq)]
pub enum AstError {
  #[error("Invalid query")]
  InvalidQuery,

  #[error("Combiner failure: {0}")]
  CombinerFailure(String),

  #[error("Traverse error: {0}")]
  TraverseError(String),

  #[error("Postings list error: {0}")]
  PostingsListError(String),

  #[error("Doc matching error: {0}")]
  DocMatchingError(String),

  #[error("Unsupported query: {0}")]
  UnsupportedQuery(String),
}

#[derive(Debug, Error, Eq, PartialEq)]
pub enum LogError {
  #[error("Log mesage not found error: {0}")]
  LogMessageNotFound(u32),
}

#[derive(Debug, Error, Eq, PartialEq)]
pub enum SegmentSearchError {
  #[error("Ast error: {0}")]
  AstError(AstError),

  #[error("Log error: {0}")]
  LogError(LogError),
}

#[derive(Debug, Error, Eq, PartialEq)]
pub enum SegmentError {
  #[error("Segment not found error: {0}")]
  SegmentNotFoundError(u32),
}

#[derive(Debug, Error, Eq, PartialEq)]
pub enum SummaryError {
  #[error("External summary error: {0}")]
  ExternalSummaryError(String),

  #[error("Search logs error: {0}")]
  SearchLogsError(SearchLogsError),
}

#[derive(Debug, Error, Eq, PartialEq)]
pub enum SearchLogsError {
  #[error("Json parse error: {0}")]
  JsonParseError(String),

  #[error("Segment search error: {0}")]
  SegmentSearchError(SegmentSearchError),

  #[error("Segment error: {0}")]
  SegmentError(SegmentError),

  #[error("No query provided")]
  NoQueryProvided,
}

impl From<object_store::Error> for CoreDBError {
  fn from(error: object_store::Error) -> Self {
    CoreDBError::StorageError(error.to_string())
  }
}

impl From<std::io::Error> for CoreDBError {
  fn from(error: std::io::Error) -> Self {
    CoreDBError::IOError(error.to_string())
  }
}

impl From<SearchLogsError> for CoreDBError {
  fn from(error: SearchLogsError) -> Self {
    CoreDBError::SearchLogsError(error)
  }
}<|MERGE_RESOLUTION|>--- conflicted
+++ resolved
@@ -48,13 +48,11 @@
   #[error("Search Logs Error: {0}")]
   SearchLogsError(SearchLogsError),
 
-<<<<<<< HEAD
   #[error("Segment in memory: {0}")]
   SegmentInMemory(u32),
-=======
+
   #[error("AWS SDK Error: {0}")]
   AwsSdkError(String),
->>>>>>> 9b98d186
 }
 
 #[derive(Debug, Error, Eq, PartialEq)]
