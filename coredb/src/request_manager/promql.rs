--- conflicted
+++ resolved
@@ -98,54 +98,17 @@
 
   /// Sets the duration based on a Prometheus duration string (e.g., "2h", "15m").
   pub fn set_duration(&mut self, duration_str: &str) -> Result<(), AstError> {
-<<<<<<< HEAD
     let duration = parse_time_range(duration_str)?;
-=======
-    let duration = Self::parse_time_range(duration_str)?;
->>>>>>> 5839423c
     self.end_time = Utc::now().timestamp() as u64;
     self.start_time = self.end_time.saturating_sub(duration.num_seconds() as u64);
 
     Ok(())
   }
 
-<<<<<<< HEAD
   /// Sets the offset for the duration based on a Prometheus-style duration string (e.g., "2h", "15m").
   #[allow(dead_code)]
   pub fn set_offset(&mut self, offset_str: &str) -> Result<(), AstError> {
     let duration = parse_time_range(offset_str)?;
-=======
-  /// Parses a time range string into a `Duration` object, handling Prometheus-style units.
-  pub fn parse_time_range(s: &str) -> Result<Duration, AstError> {
-    if s.is_empty() {
-      return Ok(Duration::seconds(0));
-    }
-
-    let units = s.chars().last().ok_or(AstError::UnsupportedQuery(
-      "Invalid duration string".to_string(),
-    ))?;
-    let value = s[..s.len() - 1]
-      .parse::<i64>()
-      .map_err(|_| AstError::UnsupportedQuery("Invalid number in duration".to_string()))?;
-
-    match units {
-      's' => Ok(Duration::seconds(value)),
-      'm' => Ok(Duration::minutes(value)),
-      'h' => Ok(Duration::hours(value)),
-      'd' => Ok(Duration::days(value)),
-      'w' => Ok(Duration::weeks(value)),
-      _ => Err(AstError::UnsupportedQuery(format!(
-        "Unsupported duration unit: {:?}",
-        s
-      ))),
-    }
-  }
-
-  /// Sets the offset for the duration based on a Prometheus-style duration string (e.g., "2h", "15m").
-  #[allow(dead_code)]
-  pub fn set_offset(&mut self, offset_str: &str) -> Result<(), AstError> {
-    let duration = Self::parse_time_range(offset_str)?;
->>>>>>> 5839423c
     self.offset = duration.num_seconds() as u64;
     Ok(())
   }
@@ -216,11 +179,7 @@
       }
     }
 
-<<<<<<< HEAD
     let execution_time = check_query_time(timeout, query_start_time)?;
-=======
-    let execution_time = self.check_query_time(timeout, query_start_time)?;
->>>>>>> 5839423c
 
     results.set_execution_time(execution_time);
 
@@ -265,11 +224,7 @@
       ))),
     };
 
-<<<<<<< HEAD
     check_query_time(timeout, query_start_time)?;
-=======
-    self.check_query_time(timeout, query_start_time)?;
->>>>>>> 5839423c
 
     result
   }
@@ -315,11 +270,7 @@
       }
     }
 
-<<<<<<< HEAD
     check_query_time(timeout, query_start_time)?;
-=======
-    self.check_query_time(timeout, query_start_time)?;
->>>>>>> 5839423c
 
     Ok(results)
   }
@@ -362,11 +313,7 @@
       }
     }
 
-<<<<<<< HEAD
     check_query_time(timeout, query_start_time)?;
-=======
-    self.check_query_time(timeout, query_start_time)?;
->>>>>>> 5839423c
 
     Ok(results)
   }
@@ -412,11 +359,7 @@
       }
     }
 
-<<<<<<< HEAD
     check_query_time(timeout, query_start_time)?;
-=======
-    self.check_query_time(timeout, query_start_time)?;
->>>>>>> 5839423c
 
     Ok(results)
   }
@@ -468,11 +411,7 @@
       }
     }
 
-<<<<<<< HEAD
     check_query_time(timeout, query_start_time)?;
-=======
-    self.check_query_time(timeout, query_start_time)?;
->>>>>>> 5839423c
 
     Ok(results)
   }
@@ -518,11 +457,7 @@
       }
     }
 
-<<<<<<< HEAD
     check_query_time(timeout, query_start_time)?;
-=======
-    self.check_query_time(timeout, query_start_time)?;
->>>>>>> 5839423c
 
     Ok(results)
   }
@@ -571,11 +506,7 @@
       }
     }
 
-<<<<<<< HEAD
     check_query_time(timeout, query_start_time)?;
-=======
-    self.check_query_time(timeout, query_start_time)?;
->>>>>>> 5839423c
 
     Ok(results)
   }
@@ -618,11 +549,7 @@
       }
     }
 
-<<<<<<< HEAD
     check_query_time(timeout, query_start_time)?;
-=======
-    self.check_query_time(timeout, query_start_time)?;
->>>>>>> 5839423c
 
     Ok(results)
   }
@@ -664,11 +591,7 @@
       }
     }
 
-<<<<<<< HEAD
     check_query_time(timeout, query_start_time)?;
-=======
-    self.check_query_time(timeout, query_start_time)?;
->>>>>>> 5839423c
 
     Ok(results)
   }
@@ -734,11 +657,7 @@
       }
     }
 
-<<<<<<< HEAD
     check_query_time(timeout, query_start_time)?;
-=======
-    self.check_query_time(timeout, query_start_time)?;
->>>>>>> 5839423c
 
     Ok(results)
   }
@@ -811,11 +730,7 @@
 
     results.apply_aggregation_operator(operator);
 
-<<<<<<< HEAD
     check_query_time(timeout, query_start_time)?;
-=======
-    self.check_query_time(timeout, query_start_time)?;
->>>>>>> 5839423c
 
     Ok(results)
   }
@@ -954,11 +869,7 @@
 
     results.apply_function_operator(operator);
 
-<<<<<<< HEAD
     check_query_time(timeout, query_start_time)?;
-=======
-    self.check_query_time(timeout, query_start_time)?;
->>>>>>> 5839423c
 
     Ok(results)
   }
@@ -1057,11 +968,7 @@
       .process_metric_search(timeout, &mut selectors, &duration)
       .await?;
 
-<<<<<<< HEAD
     check_query_time(timeout, query_start_time)?;
-=======
-    self.check_query_time(timeout, query_start_time)?;
->>>>>>> 5839423c
 
     Ok(results)
   }
@@ -1168,11 +1075,7 @@
       return Ok(PromQLObject::new());
     }
 
-<<<<<<< HEAD
     check_query_time(timeout, query_start_time)?;
-=======
-    self.check_query_time(timeout, query_start_time)?;
->>>>>>> 5839423c
 
     Ok(results)
   }
@@ -1218,11 +1121,7 @@
       results.append(&mut segment_results);
 
       // Let's check the elapsed time after each segment search
-<<<<<<< HEAD
       check_query_time(timeout, query_start_time)?;
-=======
-      self.check_query_time(timeout, query_start_time)?;
->>>>>>> 5839423c
     }
 
     Ok(results)
