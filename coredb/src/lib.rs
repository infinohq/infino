--- conflicted
+++ resolved
@@ -16,12 +16,9 @@
 
 use ::log::{debug, info};
 use dashmap::DashMap;
-<<<<<<< HEAD
 use futures::stream::{FuturesUnordered, StreamExt};
 use policy_manager::retention_policy::TimeBasedRetention;
-=======
 use storage_manager::storage::Storage;
->>>>>>> 9b98d186
 use utils::error::SearchLogsError;
 
 use crate::index_manager::index::Index;
@@ -235,21 +232,14 @@
     let index_map = DashMap::new();
     index_map.insert(default_index_name.to_string(), index);
 
-<<<<<<< HEAD
     let retention_period = settings.get_coredb_settings().get_retention_days();
     let policy = Box::new(TimeBasedRetention::new(retention_period));
 
-    CoreDB {
+    Ok(CoreDB {
       index_map,
       settings,
       policy,
-    }
-=======
-    Ok(CoreDB {
-      index_map,
-      settings,
     })
->>>>>>> 9b98d186
   }
 
   /// Get the directory where the index is stored.
@@ -318,7 +308,7 @@
   }
 
   /// Function to help with triggering the retention policy
-  pub async fn trigger_retention(&self) -> Result<&(), CoreDBError> {
+  pub async fn trigger_retention(&self) -> Result<(), CoreDBError> {
     let default_index_name = self.get_default_index_name();
     let temp_reference = self.index_map.get(default_index_name).unwrap();
     let index = temp_reference.value();
@@ -337,7 +327,7 @@
       result?;
     }
 
-    Ok(&())
+    Ok(())
   }
 }
 
@@ -373,11 +363,8 @@
         .write_all(b"segment_size_threshold_megabytes = 0.1\n")
         .unwrap();
       file.write_all(b"memory_budget_megabytes = 0.4\n").unwrap();
-<<<<<<< HEAD
       file.write_all(b"retention_days = 30\n").unwrap();
-=======
       file.write_all(b"storage_type = \"local\"\n").unwrap();
->>>>>>> 9b98d186
     }
   }
 
@@ -448,13 +435,11 @@
     assert_eq!(results.first().unwrap().get_value(), 1.0);
     assert_eq!(results.get(1).unwrap().get_value(), 2.0);
 
-<<<<<<< HEAD
     coredb
       .trigger_retention()
       .await
       .expect("Error in retention policy");
-=======
+
     Ok(())
->>>>>>> 9b98d186
   }
 }