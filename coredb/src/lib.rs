--- conflicted
+++ resolved
@@ -424,53 +424,27 @@
     self.policy.get(constants::RETENTION_POLICY_TRIGGER)
   }
 
-<<<<<<< HEAD
   fn get_merge_policy(&self) -> Option<&PolicyType> {
     self.policy.get(constants::MERGE_POLICY_TRIGGER)
   }
 
   pub async fn trigger_merge(&self) -> Result<(), CoreDBError> {
-    let default_index_name = self.get_default_index_name();
-    let temp_reference = self.index_map.get(default_index_name).unwrap();
-    let index = temp_reference.value();
-    // Assuming a method to safely retrieve and ensure we're getting a merge policy
-    let merge_policy = self.get_merge_policy().unwrap();
-    let all_segments_summaries = index.get_all_segments_summaries().await?;
-    // Get all the keys of the segments in memory
-    let segments_in_memory = index.get_memory_segments_keys();
-    // Apply the merge policy directly here based on the enum variant
-    let segment_ids_to_merge = match merge_policy {
-      PolicyType::Merge(policy) => policy.apply(&all_segments_summaries, segments_in_memory),
-      _ => return Err(CoreDBError::InvalidPolicy()),
-    };
-    index.merge_segments(segment_ids_to_merge).await?;
-
+    for index_entry in self.get_index_map() {
+      // Assuming a method to safely retrieve and ensure we're getting a merge policy
+      let merge_policy = self.get_merge_policy().unwrap();
+      let all_segments_summaries = index_entry.get_all_segments_summaries().await?;
+      // Get all the keys of the segments in memory
+      let segments_in_memory = index_entry.get_memory_segments_keys();
+      // Apply the merge policy directly here based on the enum variant
+      let segment_ids_to_merge = match merge_policy {
+        PolicyType::Merge(policy) => policy.apply(&all_segments_summaries, segments_in_memory),
+        _ => return Err(CoreDBError::InvalidPolicy()),
+      };
+      index_entry.merge_segments(segment_ids_to_merge).await?;
+    }
     Ok(())
   }
 
-  /// Function to help with triggering the retention policy
-  pub async fn trigger_retention(&self) -> Result<(), CoreDBError> {
-    let default_index_name = self.get_default_index_name();
-    let temp_reference = self.index_map.get(default_index_name).unwrap();
-    let index = temp_reference.value();
-    // Assuming a method to safely retrieve and ensure we're getting a retention policy
-    let retention_policy = self.get_retention_policy().unwrap();
-    let all_segments_summaries = index.get_all_segments_summaries().await?;
-    // Apply the retention policy directly here based on the enum variant
-    let segment_ids_to_delete = match retention_policy {
-      PolicyType::Retention(policy) => {
-        policy.apply(&all_segments_summaries) // Directly use the apply method of the retention policy
-      }
-      _ => return Err(CoreDBError::InvalidPolicy()),
-    };
-    let mut deletion_futures: FuturesUnordered<_> = segment_ids_to_delete
-      .into_iter()
-      .map(|segment_id| index.delete_segment(segment_id))
-      .collect();
-
-    while let Some(result) = deletion_futures.next().await {
-      result?;
-=======
   /// Function to help with triggering the retention policy
   pub async fn trigger_retention(&self) -> Result<(), CoreDBError> {
     for index_entry in self.get_index_map() {
@@ -478,7 +452,13 @@
       // in memory in Index::all_segments_summaries()
       let all_segments_summaries = index_entry.value().get_all_segments_summaries().await?;
 
-      let segment_ids_to_delete = self.get_retention_policy().apply(&all_segments_summaries);
+      let retention_policy = self.get_retention_policy().unwrap();
+      let segment_ids_to_delete = match retention_policy {
+        PolicyType::Retention(policy) => {
+          policy.apply(&all_segments_summaries) // Directly use the apply method of the retention policy
+        }
+        _ => return Err(CoreDBError::InvalidPolicy()),
+      };
 
       let mut deletion_futures: FuturesUnordered<_> = segment_ids_to_delete
         .into_iter()
@@ -488,7 +468,6 @@
       while let Some(result) = deletion_futures.next().await {
         result?;
       }
->>>>>>> 897ede52
     }
     Ok(())
   }
@@ -549,6 +528,9 @@
         .unwrap();
       file.write_all(b"retention_days = 30\n").unwrap();
       file.write_all(b"storage_type = \"local\"\n").unwrap();
+      file
+        .write_all(b"target_segment_size_megabytes = 1024\n")
+        .unwrap();
     }
   }
 
