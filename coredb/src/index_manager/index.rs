// This code is licensed under Elastic License 2.0
// https://www.elastic.co/licensing/elastic-license

use std::collections::HashMap;

use dashmap::mapref::one::Ref;
use dashmap::DashMap;
use log::error;
use log::{debug, info};
use pest::iterators::Pairs;

use crate::index_manager::metadata::Metadata;
use crate::index_manager::segment_summary::SegmentSummary;
use crate::request_manager::promql;
use crate::request_manager::promql_object::PromQLObject;
use crate::request_manager::query_dsl;
use crate::request_manager::query_dsl_object::QueryDSLObject;
use crate::segment_manager::segment::Segment;
use crate::storage_manager::storage::Storage;
use crate::storage_manager::storage::StorageType;
use crate::utils::error::CoreDBError;
use crate::utils::io::get_joined_path;
use crate::utils::sync::thread;
use crate::utils::sync::{Arc, TokioMutex};

/// File name where the information about all segements is stored.
const ALL_SEGMENTS_FILE_NAME: &str = "all_segments.bin";

/// File name to store index metadata.
const METADATA_FILE_NAME: &str = "metadata.bin";

/// Default memory budget for search in bytes used in some tests.
#[cfg(test)]
const DEFAULT_SEARCH_MEMORY_BUDGET_BYTES: u64 = 1024 * 1024 * 1024; // 1GB

/// Default log messages threshold used in some tests.
#[cfg(test)]
const DEFAULT_LOG_MESSAGES_THRESHOLD: u32 = 1_000;

/// Default metric points threshold used in some tests.
#[cfg(test)]
const DEFAULT_METRIC_POINTS_THRESHOLD: u32 = 10_000;

/// Default uncommitted segments threshold used in some tests.
#[cfg(test)]
const DEFAULT_UNCOMMITTED_SEGMENTS_THRESHOLD: u32 = 10;

#[derive(Debug)]
/// Index for storing log messages and metric points.
pub struct Index {
  /// Metadata for this index.
  metadata: Metadata,

  /// A reverse-chronological sorted vector of segment summaries.
  // Use TokioRwLock, as it needs to be held across await points.
  all_segments_summaries: DashMap<u32, SegmentSummary>,

  /// DashMap of segment number to segment - only for the segments that are in memory.
  memory_segments_map: DashMap<u32, Segment>,

  /// Directory where the index is serialized.
  index_dir_path: String,

  /// Directory where the WAL is stored.
  wal_dir_path: String,

  /// Mutex for locking new segment creation - so that only one thread creates a new segment at a time.
  /// Use TokioMutex, as it needs to be held across await points.
  create_new_segment_lock: Arc<TokioMutex<thread::ThreadId>>,

  /// Mutex for locking the directory where the index is committed / refreshed from, so that two threads
  /// don't write the directory at the same time, or an index isn't refreshed while it's being committed.
  /// Essentially, this mutex serializes the commit() and refresh() operations on this index.
  /// Use TokioMutex, as it needs to be held across await points.
  commit_refresh_lock: Arc<TokioMutex<thread::ThreadId>>,

  /// Memory budget for searching this index.
  search_memory_budget_bytes: u64,

  /// Storage for this index.
  storage: Storage,

  /// Segment numbers that aren't yet committed to storage, along with their end times.
  uncommitted_segment_numbers: DashMap<u32, u64>,
}

impl Index {
  /// Create a new index with default threshold segment size.
  /// However, if a directory with the same path already exists and has a metadata file in it,
  /// the function will refresh the existing index instead of creating a new one.
  /// If the refresh process fails, an error will be thrown to indicate the issue.
  #[cfg(test)]
  pub async fn new(
    storage_type: &StorageType,
    index_dir_path: &str,
    wal_dir_path: &str,
  ) -> Result<Self, CoreDBError> {
    Index::new_with_threshold_params(
      storage_type,
      index_dir_path,
      wal_dir_path,
      DEFAULT_SEARCH_MEMORY_BUDGET_BYTES,
      DEFAULT_LOG_MESSAGES_THRESHOLD,
      DEFAULT_METRIC_POINTS_THRESHOLD,
      DEFAULT_UNCOMMITTED_SEGMENTS_THRESHOLD,
    )
    .await
  }

  /// Creates a new index at a specified directory path with customizable parameter for the segment size threshold.
  /// If a directory with the same path already exists and has a metadata
  /// file in it, the existing index will be refreshed instead of creating a new one. If the refresh
  /// process fails, an error will be thrown to indicate the issue.
  pub async fn new_with_threshold_params(
    storage_type: &StorageType,
    index_dir_path: &str,
    wal_dir_path: &str,
    search_memory_budget_bytes: u64,
    log_messages_threshold: u32,
    metric_points_threshold: u32,
    uncommitted_segments_threshold: u32,
  ) -> Result<Self, CoreDBError> {
    info!(
      "Creating index - storage type {:?}, dir {}",
      storage_type, index_dir_path
    );

    let storage = Storage::new(storage_type).await?;
    if !storage.check_path_exists(index_dir_path).await {
      // Index directory does not exist - create it.
      info!("Creating index directory {}", index_dir_path);
      storage.create_dir(index_dir_path)?;
    }

    // WAL storage is always local - we do not store WAL in the cloud.
    let wal_storage = Storage::new(&StorageType::Local).await?;
    if !wal_storage.check_path_exists(wal_dir_path).await {
      // WAL directory does not exist - create it.
      info!("Creating WAL directory {}", wal_dir_path);
      wal_storage.create_dir(wal_dir_path)?;
    }

    // Check whether index directory already has a metadata file.
    let metadata_path = &format!("{}/{}", index_dir_path, METADATA_FILE_NAME);
    if storage.check_path_exists(metadata_path).await {
      // index_dir_path has metadata file, refresh the index instead of creating new one
      match Self::refresh(
        storage_type,
        index_dir_path,
        wal_dir_path,
        search_memory_budget_bytes,
      )
      .await
      {
        Ok(mut index) => {
          index.search_memory_budget_bytes = search_memory_budget_bytes;
          return Ok(index);
        }
        Err(err) => {
          // Received a error while refreshing index
          return Err(err);
        }
      }
    }

    // The directory did not have a metadata file - so create a new index.

    // Create index metadata.
    let metadata = Metadata::new(
      0,
      0,
      log_messages_threshold,
      metric_points_threshold,
      uncommitted_segments_threshold,
    );
    let current_segment_number = metadata.fetch_increment_segment_count();
    metadata.set_current_segment_number(current_segment_number);

    // Create initial segment.
    let wal_file_path = Self::get_wal_file_path(wal_dir_path, current_segment_number);
    let segment = Segment::new(&wal_file_path);

    // Create the summary for the initial segment.
    let all_segments_summaries = DashMap::new();
    let current_segment_summary = SegmentSummary::new(current_segment_number, &segment);
    all_segments_summaries.insert(current_segment_number, current_segment_summary);

    let memory_segments_map = DashMap::new();
    memory_segments_map.insert(current_segment_number, segment);

    let commit_refresh_lock: Arc<TokioMutex<thread::ThreadId>> =
      Arc::new(TokioMutex::new(thread::current().id()));
    let create_new_segment_lock: Arc<TokioMutex<thread::ThreadId>> =
      Arc::new(TokioMutex::new(thread::current().id()));

    let uncommitted_segment_numbers = DashMap::new();

    let index = Index {
      metadata,
      all_segments_summaries,
      memory_segments_map,
      index_dir_path: index_dir_path.to_owned(),
      wal_dir_path: wal_dir_path.to_owned(),
      commit_refresh_lock,
      create_new_segment_lock,
      search_memory_budget_bytes,
      storage,
      uncommitted_segment_numbers,
    };

    // Commit the empty index so that the index directory will be created.
    index.commit(true).await.expect("Could not commit index");

    Ok(index)
  }

  /// Insert a new segment in the memory segments map and in the all_segments_summaries map.
  fn insert_new_segment(&self, segment_number: u32, segment: Segment) {
    self.all_segments_summaries.insert(
      segment_number,
      SegmentSummary::new(segment_number, &segment),
    );
    self.memory_segments_map.insert(segment_number, segment);
  }

  /// Get the memory segments map.
  pub fn get_memory_segments_map(&self) -> &DashMap<u32, Segment> {
    &self.memory_segments_map
  }

  // Get all the keys of segments in memory
  pub fn get_memory_segments_keys(&self) -> Vec<u32> {
    self
      .memory_segments_map
      .iter()
      .map(|entry| *entry.key())
      .collect()
  }

  /// Possibly remove older segments from the memory segments map, so that the memory consumed is
  /// within the search_memory_budget_bytes.
  fn shrink_to_fit(&self) {
    // Reserve the initial capacity to improve memory allocation efficiency.
    let mut segment_data: Vec<(u32, u64, u64)> = Vec::with_capacity(self.memory_segments_map.len());

    let mut memory_consumed: u64 = 0;
    for entry in &self.memory_segments_map {
      let segment_number = entry.key();
      let segment = entry.value();
      let uncompressed_size = segment.get_uncompressed_size();
      let end_time = segment.get_end_time();
      segment_data.push((*segment_number, uncompressed_size, end_time));
      memory_consumed += uncompressed_size;
    }

    if memory_consumed <= self.search_memory_budget_bytes {
      return; // Early exit if we are already under budget.
    }

    // More efficient sort for primitive data types.
    // We are sorting by the end times, so that oldest segments will be deallocated first.
    segment_data.sort_unstable_by_key(|k| k.2);

    let memory_to_evict = memory_consumed - self.search_memory_budget_bytes;
    let current_segment_number = self.metadata.get_current_segment_number();
    let mut memory_evicted_so_far = 0;

    for (segment_number, uncompressed_size, _) in segment_data {
      // Skip current or uncommitted segments, as these aren't yet written to object store.
      if segment_number == current_segment_number
        || self
          .uncommitted_segment_numbers
          .contains_key(&segment_number)
      {
        continue;
      }

      if memory_evicted_so_far >= memory_to_evict {
        break; // Stop if we have evicted enough.
      }

      if let Some((_, segment)) = self.memory_segments_map.remove(&segment_number) {
        memory_evicted_so_far += uncompressed_size; // Update evicted memory.
        drop(segment); // Explicitly drop to signify memory release.
      }
    }

    if memory_evicted_so_far > 0 {
      info!(
        "Evicted {} bytes of segments to meet the memory budget",
        memory_evicted_so_far
      );
    }
  }

  /// Get the reference for the current segment.
  fn get_current_segment_ref(&self) -> (u32, Ref<'_, u32, Segment>) {
    // Note that we get the current segment number from the metadata, and then get the reference to
    // the segment from memory. In between the two statements, there is a a chance that the current
    // segment is changed.
    //
    // This is okay, as the current segment is only used for appending data, and we may append the
    // data to an older segment in such a scenario. This is also okay, as we support overlapping
    // segments in search.

    let segment_number = self.metadata.get_current_segment_number();

    let segment = self
      .memory_segments_map
      .get(&segment_number)
      .unwrap_or_else(|| {
        // Here, we may choose to load the current segment in memory. However,
        // we always keep the multiple most recent segments in memory, so this should never happen.
        // Keeping a panic for now to know quickly in case this happens due to an
        // unanticipated scenario.
        //
        // We may choose to get rid of this panic by retrying getting the current segment number and
        // checking if the segment is in memory, and load it in memory in case it isn't.
        panic!(
          "Could not get segment corresponding to segment number {} in memory",
          segment_number
        )
      });

    (segment_number, segment)
  }

  /// Check whether the current segment is full, and if it is, create a new segment (which becomes the new
  /// current segment where append operations go to).
  async fn check_and_create_new_segment(&self) {
    let current_segment_number;
    let num_log_messages;
    let num_metric_points;
    let current_segment_end_time;
    {
      // Write this in a new block, so that current_segment, which is a reference to an entry in DashMap,
      // is dropped by the end of the block.
      let current_segment;
      (current_segment_number, current_segment) = self.get_current_segment_ref();
      num_log_messages = current_segment.get_log_message_count();
      num_metric_points = current_segment.get_metric_point_count();
      current_segment_end_time = current_segment.get_end_time();
    }

    // Check if the current segment is full - and return if it isn't.
    if num_log_messages < self.metadata.get_log_messages_threshold()
      && num_metric_points < self.metadata.get_metric_points_threshold()
    {
      return;
    }

    // Lock to make sure only one thread creates a new segment at a time. If the lock isn't avilable, we simply
    // log a message and return - as it means another thread is already in the process of creating a new segment.
    let lock = self.create_new_segment_lock.try_lock();
    let mut lock = match lock {
      Ok(lock) => lock,
      Err(_) => {
        info!(
          "Could not acquire create new segment lock for index at path {}. Another thread likely already creating a new segment.",
          self.index_dir_path
        );
        return;
      }
    };
    *lock = thread::current().id();

    // Create a new segment since the current one has become too big.
    let new_segment_number = self.metadata.fetch_increment_segment_count();
    let wal_file_path = Self::get_wal_file_path(&self.wal_dir_path, new_segment_number);
    let new_segment = Segment::new(&wal_file_path);
    info!(
      "Creating a new segment with segment_number {}, id {}",
      new_segment_number,
      new_segment.get_id()
    );

    // Insert new segment in memory_segments_map and all_segments_summaries.
    self.insert_new_segment(new_segment_number, new_segment);

    // Appends will start going to the new segment after this point.
    self.metadata.set_current_segment_number(new_segment_number);

    // Add the original segment number to the uncommitted segment numbers, so that it will be committed
    // by the commit thread.
    self
      .uncommitted_segment_numbers
      .insert(current_segment_number, current_segment_end_time);
  }

  /// Append a log message to the current segment of the index.
  pub async fn append_log_message(
    &self,
    time: u64,
    fields: &HashMap<String, String>,
    message: &str,
  ) -> Result<(), CoreDBError> {
    debug!(
      "INDEX: Appending log message, time: {}, fields: {:?}, message: {}",
      time, fields, message
    );

    if self.uncommitted_segment_numbers.len() as u32
      >= self.metadata.get_uncommitted_segments_threshold()
    {
      // We have too many uncommitted segments, which means that the commit thread is not keeping up.
      // We cannot append to the current segment, so we return an error to the caller, asking it to slow down.
      return Err(CoreDBError::TooManyAppendsError());
    }

    // Get the current segment.
    let current_segment_number;
    {
      // current_segment is a reference in DashMap. Write this in a block so that it is dropped
      // at the end of the block.
      let current_segment;
      (current_segment_number, current_segment) = self.get_current_segment_ref();

      // Append the log message to the current segment.
      current_segment.append_log_message(time, fields, message)?;

      drop(current_segment);
    }

    // Update start and end time of the summary of the current segment.
    {
      // current_segment_summary is a reference in DashMap. Write this in a block so that it is dropped
      // at the end of the block.
      let current_segment_summary = self.all_segments_summaries.get(&current_segment_number);
      if let Some(current_segment_summary) = current_segment_summary {
        current_segment_summary.update_start_end_time(time);
      }
    }

    // Check if a new segment needs to be created, and if so - create it.
    self.check_and_create_new_segment().await;

    Ok(())
  }

  /// Append a metric point to the current segment of the index.
  pub async fn append_metric_point(
    &self,
    metric_name: &str,
    labels: &HashMap<String, String>,
    time: u64,
    value: f64,
  ) -> Result<(), CoreDBError> {
    debug!(
      "Appending metric point: metric name: {}, labels: {:?}, time: {}, value: {}",
      metric_name, labels, time, value
    );

    if self.uncommitted_segment_numbers.len() as u32
      >= self.metadata.get_uncommitted_segments_threshold()
    {
      // We have too many uncommitted segments, which means that the commit thread is not keeping up.
      // We cannot append to the current segment, so we return an error to the caller, asking it to slow down.
      return Err(CoreDBError::TooManyAppendsError());
    }

    // Get the current segment.
    let current_segment_number;
    {
      // current_segment is a reference in DashMap. Write this in a block so that it is dropped
      // at the end of the block.
      let current_segment;
      (current_segment_number, current_segment) = self.get_current_segment_ref();

      // Append the metric point to the current segment.
      current_segment.append_metric_point(metric_name, labels, time, value)?;
    }

    // Update start and end time of the summary of the current segment.
    {
      // current_segment_summary is a reference in DashMap. Write this in a block so that it is dropped
      // at the end of the block.
      let current_segment_summary = self.all_segments_summaries.get(&current_segment_number);
      if let Some(current_segment_summary) = current_segment_summary {
        current_segment_summary.update_start_end_time(time);
      }
    }

    // Check if a new segment needs to be created, and if so - create it.
    self.check_and_create_new_segment().await;

    Ok(())
  }

  /// Search for given query in the given time range.
  pub async fn search_logs(
    &self,
    ast: &Pairs<'_, query_dsl::Rule>,
    range_start_time: u64,
    range_end_time: u64,
  ) -> Result<QueryDSLObject, CoreDBError> {
    debug!(
      "INDEX: Ast {:?}, range_start_time {:?}, and range_end_time {:?}\n",
      ast, range_start_time, range_end_time
    );

    let mut results = QueryDSLObject::new();

    // First, get the segments overlapping with the given time range. This is in the reverse chronological order.
    let segment_numbers = self
      .get_overlapping_segments(range_start_time, range_end_time)
      .await;

    // Search in each of the segments. Note these these are in reverse chronological order - so when we add a
    // limit to the number of results, one can break out of the loop when desired number of results are retrieved.
    // If a segment isn't in memory, refresh it to memory from storage then execute the search.
    for segment_number in segment_numbers {
      let segment = self.memory_segments_map.get(&segment_number);
      let mut segment_results = match segment {
        Some(segment) => segment
          .search_logs(&ast.clone(), range_start_time, range_end_time)
          .await
          .unwrap_or_else(|_| QueryDSLObject::new()),
        None => {
          let segment = self.refresh_segment(segment_number).await?;
          segment
            .search_logs(ast, range_start_time, range_end_time)
            .await
            .unwrap_or_else(|_| QueryDSLObject::new())
        }
      };

      debug!(
        "Segment Results: Segment Number {}, Results: {:?}",
        segment_number, segment_results
      );

      results.append_messages(segment_results.take_messages());
    }

    results.sort_messages();

    debug!("Search index logs: returning results {:?}", results);

    Ok(results)
  }

  /// Get metric points corresponding to a promql query.
  pub async fn search_metrics(
    &self,
    ast: &Pairs<'_, promql::Rule>,
    timeout: u64,
    range_start_time: u64,
    range_end_time: u64,
  ) -> Result<PromQLObject, CoreDBError> {
    debug!(
      "Search index metrics: Ast {:?}, range_start_time {:?}, and range_end_time {:?}\n",
      ast, range_start_time, range_end_time
    );

    // Now start the search
    let mut results = self
      .traverse_promql_ast(&ast.clone(), timeout, range_start_time, range_end_time)
      .await?;

    // Note that PromQL results are explicitly unsorted but we sort here
    // to be consistent with search_logs.
    results.sort_vector();

    debug!("Search index metrics: returning results {:?}", results);

    Ok(results)
  }

  /// Removing WAL for the given segment number.
  async fn remove_wal(&self, segment_number: u32) -> Result<(), CoreDBError> {
    debug!("Removing wal for segment_number: {}", segment_number);

    // Get the segment corresponding to the segment_number.
    let segment_ref = self
      .memory_segments_map
      .get(&segment_number)
      .unwrap_or_else(|| {
        panic!(
          "Could not commit segment {} since it isn't in memory",
          segment_number
        )
      });

    // Commit is successful - remove the write ahead log as it is no longer needed.
    segment_ref.value().remove_wal()?;

    Ok(())
  }

  /// Helper function to commit a segment with given segment_number to disk.
  /// Returns the (id, start_time, end_time, uncompressed_size, compressed_size) for the segment.
  async fn commit_segment(
    &self,
    segment_number: u32,
  ) -> Result<(String, u64, u64, u64, u64), CoreDBError> {
    debug!("Committing segment with segment_number: {}", segment_number);

    // Get the segment corresponding to the segment_number.
    let segment_ref = self
      .memory_segments_map
      .get(&segment_number)
      .unwrap_or_else(|| {
        panic!(
          "Could not commit segment {} since it isn't in memory",
          segment_number
        )
      });
    let segment = segment_ref.value();
    let segment_id = segment.get_id();
    let start_time = segment.get_start_time();
    let end_time = segment.get_end_time();

    // Commit this segment.
    let segment_dir_path = self.get_segment_dir_path(segment_number);

    let (uncompressed, compressed) = segment
      .commit(&self.storage, segment_dir_path.as_str())
      .await?;

    Ok((
      segment_id.to_owned(),
      start_time,
      end_time,
      uncompressed,
      compressed,
    ))
  }

  /// Get the summaries of the segments in this index.
  pub async fn get_all_segments_summaries(
    &self,
  ) -> Result<DashMap<u32, SegmentSummary>, CoreDBError> {
    info!(
      "Getting segment summaries of index from index_dir_path: {}",
      self.index_dir_path
    );

    // Read all segments summaries from disk.
    let all_segments_file = get_joined_path(&self.index_dir_path, ALL_SEGMENTS_FILE_NAME);

    if !self.storage.check_path_exists(&all_segments_file).await {
      return Err(CoreDBError::CannotFindIndexMetadataInDirectory(
        String::from(&self.index_dir_path),
      ));
    }

    let all_segments_summaries: DashMap<u32, SegmentSummary> =
      self.storage.read(&all_segments_file).await?;

    info!(
      "Number of segment summaries in index dir path {}: {}",
      self.index_dir_path,
      all_segments_summaries.len()
    );

    Ok(all_segments_summaries)
  }

  /// Commit an index to disk. The flag is_shutdown indicates if the commit is being called as part of the shutdown
  /// of Infino server.
  pub async fn commit(&self, is_shutdown: bool) -> Result<(), CoreDBError> {
    debug!("Committing index at {}", chrono::Utc::now());

    // Lock to make sure only one thread calls commit at a time. If the lock isn't avilable, we simply
    // log a message and return - so that the caller, typically on a schedule, can retry on the next
    // scheduled run.
    let lock = self.commit_refresh_lock.try_lock();
    let mut lock = match lock {
      Ok(lock) => lock,
      Err(_) => {
        debug!(
          "Could not acquire commit lock for index at path {}. Retrying in the next commit run.",
          self.index_dir_path
        );
        return Ok(());
      }
    };
    *lock = thread::current().id();

    // Get all uncommitted segment numbers in a vector and sort them based on the end times (second element of the tuple).
    let mut uncommitted_segment_numbers: Vec<(u32, u64)>;
    {
      uncommitted_segment_numbers = self
        .uncommitted_segment_numbers
        .iter()
        .map(|entry| (*entry.key(), *entry.value()))
        .collect(); // Collect into a Vec
    }
    uncommitted_segment_numbers.sort_by(|a, b| a.1.cmp(&b.1));

    debug!(
      "Commiting index, uncommitted segment numbers: {:?}",
      uncommitted_segment_numbers
    );

    // Commit the uncommitted segments, and remove them from the uncommitted_segment_numbers set once
    // the commit is complete.
    for segment_number in uncommitted_segment_numbers {
      let segment_number = segment_number.0;

      info!("Now committing segment number {}", segment_number);
      self.commit_segment(segment_number).await?;

      // Remove the segment from the uncommitted_segment_numbers map.
      self.uncommitted_segment_numbers.remove(&segment_number);

      // The segment is now fully committed - so remove its write ahead log as we do not need it anymore for
      // any recovery.
      self.remove_wal(segment_number).await?;

      // Shrink the memory segments map - only when we are't in a shutdown.
      if !is_shutdown {
        self.shrink_to_fit();
      }
    }

    // Commit the current segment if commit is called during shutdown.
    if is_shutdown {
      let current_segment_number = self.metadata.get_current_segment_number();
      info!(
        "Now committing current segment with segment number {}",
        current_segment_number
      );
      self.commit_segment(current_segment_number).await?;

      // The current segment is now fully committed - so remove its write ahead log as we do not need it anymore for
      // any recovery.
      self.remove_wal(current_segment_number).await?;
    }

    // Write the summaries to disk.
    let all_segments_file = get_joined_path(&self.index_dir_path, ALL_SEGMENTS_FILE_NAME);
    self
      .storage
      .write(&self.all_segments_summaries, all_segments_file.as_str())
      .await?;

    // Write the metadata to disk.
    let metadata_path = get_joined_path(&self.index_dir_path, METADATA_FILE_NAME);
    self
      .storage
      .write(&self.metadata, metadata_path.as_str())
      .await?;

    Ok(())
  }

  /// Reads a segment from memory and insert it in memory_segments_map.
  pub async fn refresh_segment(&self, segment_number: u32) -> Result<Segment, CoreDBError> {
    let segment_dir_path = self.get_segment_dir_path(segment_number);
    debug!(
      "Loading segment with segment number {} and path {}",
      segment_number, segment_dir_path
    );
    let segment = Segment::refresh(&self.storage, &segment_dir_path).await?;

    Ok(segment)
  }

  /// Read the index from the given index_dir_path.
  pub async fn refresh(
    storage_type: &StorageType,
    index_dir_path: &str,
    wal_dir_path: &str,
    search_memory_budget_bytes: u64,
  ) -> Result<Self, CoreDBError> {
    info!("Refreshing index from index_dir_path: {}", index_dir_path);

    let storage = Storage::new(storage_type).await?;

    // Read metadata.
    let metadata_path = get_joined_path(index_dir_path, METADATA_FILE_NAME);
    let metadata: Metadata = storage.read(metadata_path.as_str()).await?;

    let commit_refresh_lock = Arc::new(TokioMutex::new(thread::current().id()));
    let create_new_segment_lock = Arc::new(TokioMutex::new(thread::current().id()));

    // No segment is uncommitted when the index is refreshed.
    let uncommitted_segment_numbers = DashMap::new();

    // Create an index with empty segment summaries and empry memory_segments_map.
    let mut index = Index {
      metadata,
      all_segments_summaries: DashMap::new(),
      memory_segments_map: DashMap::new(),
      index_dir_path: index_dir_path.to_owned(),
      wal_dir_path: wal_dir_path.to_owned(),
      commit_refresh_lock,
      create_new_segment_lock,
      search_memory_budget_bytes,
      storage,
      uncommitted_segment_numbers,
    };

    let all_segments_summaries = index.get_all_segments_summaries().await?;

    if all_segments_summaries.is_empty() {
      // No segment summary present - so this may not be an index directory. Return an error.
      return Err(CoreDBError::NotAnIndexDirectory(index_dir_path.to_string()));
    }

    // Convert all_segments_summaries into a vector, and sort it based on the end times in reverse chronological order.
    let mut all_segments_summaries_vec: Vec<_> = all_segments_summaries.iter().collect();
    all_segments_summaries_vec.sort_by_key(|b| std::cmp::Reverse(b.value().get_end_time()));

    // Populate the segment summaries and memory_segments_map.
    let memory_segments_map: DashMap<u32, Segment> = DashMap::new();
    let mut search_memory_budget_consumed_bytes = 0;
    for segment_summary in &all_segments_summaries_vec {
      let uncompressed_size = segment_summary.get_uncompressed_size();
      search_memory_budget_consumed_bytes += uncompressed_size;
      if search_memory_budget_consumed_bytes <= search_memory_budget_bytes {
        let segment_number = segment_summary.get_segment_number();
        let segment = index.refresh_segment(segment_number).await?;
        memory_segments_map.insert(segment_number, segment);
      } else {
        // We have reached the memory budget - so do not load any more segments.
        break;
      }
    }
    drop(all_segments_summaries_vec);

    // Update the index.
    index.all_segments_summaries = all_segments_summaries;
    index.memory_segments_map = memory_segments_map;

    info!("Read index with metadata {:?}", index.metadata);
    Ok(index)
  }

  /// Returns segment numbers of segments, in reverse chronological order, that overlap with the given time range.
  pub async fn get_overlapping_segments(
    &self,
    range_start_time: u64,
    range_end_time: u64,
  ) -> Vec<u32> {
    let mut segment_numbers = Vec::new();

    for entry in self.all_segments_summaries.iter() {
      let segment_number = entry.key();
      let segment_summary = entry.value();

      if segment_summary.is_overlap(range_start_time, range_end_time) {
        segment_numbers.push(*segment_number);
      }
    }
    segment_numbers
  }

  pub fn get_index_dir(&self) -> String {
    self.index_dir_path.to_owned()
  }

  /// Function to delete the index directory.
  pub async fn delete(&self) -> Result<(), CoreDBError> {
    self.storage.remove_dir(&self.index_dir_path).await
  }

  pub fn get_metadata_file_name() -> String {
    METADATA_FILE_NAME.to_owned()
  }

  pub async fn delete_segment(&self, segment_number: u32) -> Result<(), CoreDBError> {
    // Delete the segment only if it is not in memory
    if !self.memory_segments_map.contains_key(&segment_number) {
      let segment_dir_path = get_joined_path(&self.index_dir_path, &segment_number.to_string());
      let delete_result = self.storage.remove_dir(segment_dir_path.as_str()).await;
      match delete_result {
        Ok(_) => {
          debug!("Deleted segment with segment number {}", segment_number);
        }
        Err(e) => {
          error!("Failed to delete file: {:?}", segment_dir_path.as_str());
          return Err(e);
        }
      }
    } else {
      // Return error saying that the segment is in memory
      return Err(CoreDBError::SegmentInMemory(segment_number));
    }
    Ok(())
  }

<<<<<<< HEAD
  pub async fn merge_segments(&self, segment_list: Vec<u32>) -> Result<(), CoreDBError> {
    // Fetch list of segments to merge from segment_list
    let segment_list_clone = segment_list.clone();
    let mut segments: Vec<Segment> = Vec::new();
    for segment_number in segment_list {
      let segment = self.refresh_segment(segment_number).await?;
      segments.push(segment);
    }

    // Get the segments to be merged
    while segments.len() > 1 {
      let segment1 = segments.pop().unwrap();
      let segment2 = segments.pop().unwrap();
      let merged_segment = Segment::merge(segment1, segment2);
      segments.push(merged_segment);
    }

    // Check if segments contains a single segment, if not return an error
    if segments.len() != 1 {
      return Err(CoreDBError::SegmentMergeFailed());
    }

    // Commit the merged segment
    let merged_segment = segments.pop().unwrap();
    let merged_segment_number = self.metadata.fetch_increment_segment_count();
    let segment_dir_path = io::get_joined_path(
      &self.index_dir_path,
      merged_segment_number.to_string().as_str(),
    );

    let (uncompressed, compressed) = merged_segment
      .commit(&self.storage, segment_dir_path.as_str())
      .await?;

    info!(
      "Merged segment with segment_number {}, id {}, start_time {}, end_time {}, uncompressed_size {}, compressed_size {} from segments with segment numbers {:?}",
      merged_segment_number,
      merged_segment.get_id(),
      merged_segment.get_start_time(),
      merged_segment.get_end_time(),
      uncompressed,
      compressed,
      segment_list_clone
    );
    Ok(())
=======
  /// Flush write ahead log for all uncommitted segments.
  pub async fn flush_wal(&self) {
    // Flush wal for current segment.
    let (current_segment_number, current_segment) = self.get_current_segment_ref();
    current_segment.flush_wal().unwrap_or_else(|error| {
      error!(
        "Error while flushing current segment with segment number {}: {}",
        current_segment_number, error
      );
    });

    // Iterate over uncommitted segments and flush WAL for each of them.
    // This is ideally not necessary - as the uncommitted segments are not being appended to. However, given that
    // switching of current segment to a new segment may not be atomic, there might be a small window where the
    // appends go to an uncommitted segment. In order to cover for that case, we flush each of the uncommitted
    // segments too.
    for segment_number in &self.uncommitted_segment_numbers {
      let segment_number = segment_number.key();
      let segment = self.memory_segments_map.get(segment_number);

      // Flush wal for segment. In case there is an error, just log it - as it will be flushed again
      // in the next invocation.
      let _ = segment
        .map(|s| s.flush_wal())
        .unwrap_or_else(|| Ok(()))
        .map_err(|error| {
          error!(
            "Error while flushing segment with segment number {}: {}",
            segment_number, error
          );
        });
    }
  }

  /// Get the directory in while the segment index is stored.
  fn get_segment_dir_path(&self, segment_numger: u32) -> String {
    get_joined_path(&self.index_dir_path, &segment_numger.to_string())
  }

  /// Get the file path for write ahead log.
  fn get_wal_file_path(wal_dir_path: &str, segment_number: u32) -> String {
    let wal_file_name = &format!("{}.wal", segment_number);
    get_joined_path(wal_dir_path, wal_file_name)
>>>>>>> 897ede52
  }
}

#[cfg(test)]
mod tests {
  use std::thread::sleep;
  use std::time::Duration;

  use chrono::Utc;
  use pest::Parser;
  use tempdir::TempDir;
  use test_case::test_case;
  use tests::promql::PromQLParser;

  use super::*;
  use crate::metric::metric_point::MetricPoint;
  use crate::request_manager::query_dsl::QueryDslParser;
  use crate::utils::config::config_test_logger;
  use crate::utils::io::get_joined_path;
  use crate::utils::sync::is_sync_send;

  // Helper function to create index
  async fn create_index<'a>(
    name: &'a str,
    storage_type: &'a StorageType,
  ) -> (Index, String, String, TempDir, TempDir) {
    config_test_logger();

    let index_dir = TempDir::new(&format!("index_test_{}", name)).unwrap();
    let index_dir_path = format!("{}/{}", index_dir.path().to_str().unwrap(), name);
    let wal_dir = TempDir::new(&format!("wal_test_{}", name)).unwrap();
    let wal_dir_path = format!("{}/{}", wal_dir.path().to_str().unwrap(), name);
    let index = Index::new(storage_type, &index_dir_path, &wal_dir_path)
      .await
      .unwrap();

    // Return the paths as well as temporary directories.
    // We need to return the temporary directories as otherwise they will be deleted by the end of this function
    // (when they go out of scope).
    (index, index_dir_path, wal_dir_path, index_dir, wal_dir)
  }

  async fn create_index_with_thresholds<'a>(
    name: &'a str,
    storage_type: &'a StorageType,
    memory_budget: u64,
    log_messages_threshold: u32,
    metric_points_threshold: u32,
    uncommitted_segments_threshold: u32,
  ) -> (Index, String, String, TempDir, TempDir) {
    config_test_logger();

    let index_dir = TempDir::new("index_test").unwrap();
    let index_dir_path = format!("{}/{}", index_dir.path().to_str().unwrap(), name);
    let wal_dir = TempDir::new("wal_test").unwrap();
    let wal_dir_path = format!("{}/{}", wal_dir.path().to_str().unwrap(), name);
    let index = Index::new_with_threshold_params(
      storage_type,
      &index_dir_path,
      &wal_dir_path,
      memory_budget,
      log_messages_threshold,
      metric_points_threshold,
      uncommitted_segments_threshold,
    )
    .await
    .unwrap();

    // Return the paths as well as temporary directories.
    // We need to return the temporary directories as otherwise they will be deleted by the end of this function
    // (when they go out of scope).
    (index, index_dir_path, wal_dir_path, index_dir, wal_dir)
  }

  #[tokio::test]
  async fn test_empty_index() {
    is_sync_send::<Index>();

    let index_dir = TempDir::new("test_empty_index").unwrap();
    let index_dir_path = format!(
      "{}/{}",
      index_dir.path().to_str().unwrap(),
      "test_empty_index"
    );
    let wal_dir = TempDir::new("wal_test").unwrap();
    let wal_dir_path = format!(
      "{}/{}",
      wal_dir.path().to_str().unwrap(),
      "test_empty_index"
    );

    let index = Index::new(&StorageType::Local, &index_dir_path, &wal_dir_path)
      .await
      .unwrap();
    let (_, segment_ref) = index.get_current_segment_ref();
    let segment = segment_ref.value();
    assert_eq!(segment.get_log_message_count(), 0);
    assert_eq!(segment.get_term_count(), 0);
    assert_eq!(index.index_dir_path, index_dir_path);

    // Check that the index directory exists, and has expected structure.
    let all_segments_file_path = get_joined_path(&index_dir_path, ALL_SEGMENTS_FILE_NAME);
    assert!(
      index
        .storage
        .check_path_exists(&all_segments_file_path)
        .await
    );

    let segment_path = index.get_segment_dir_path(index.metadata.get_current_segment_number());
    let segment_metadata_path = get_joined_path(&segment_path, &Segment::get_metadata_file_name());
    assert!(
      index
        .storage
        .check_path_exists(&segment_metadata_path)
        .await
    );
  }

  #[tokio::test]
  async fn test_commit_refresh() {
    let storage_type = StorageType::Local;
    let (expected, index_dir_path, wal_dir_path, _index_dir, _wal_dir) =
      create_index("test_commit_refresh", &storage_type).await;
    let num_log_messages = 5;
    let message_prefix = "content#";
    let num_metric_points = 5;

    for i in 1..=num_log_messages {
      let message = format!("{}{}", message_prefix, i);
      expected
        .append_log_message(
          Utc::now().timestamp_millis() as u64,
          &HashMap::new(),
          &message,
        )
        .await
        .expect("Could not append log message");
    }

    let metric_name = "request_count";
    let other_label_name = "method";
    let other_label_value = "GET";
    let mut label_map = HashMap::new();
    label_map.insert(other_label_name.to_owned(), other_label_value.to_owned());
    for i in 1..=num_metric_points {
      expected
        .append_metric_point(
          metric_name,
          &label_map,
          Utc::now().timestamp_millis() as u64,
          i as f64,
        )
        .await
        .expect("Could not append metric point");
    }

    expected.commit(true).await.expect("Could not commit");
    let received = Index::refresh(&storage_type, &index_dir_path, &wal_dir_path, 1024)
      .await
      .unwrap();

    assert_eq!(&expected.index_dir_path, &received.index_dir_path);
    assert_eq!(
      &expected.memory_segments_map.len(),
      &received.memory_segments_map.len()
    );

    let (_, expected_segment_ref) = expected.get_current_segment_ref();
    let expected_segment = expected_segment_ref.value();
    let (_, received_segment_ref) = received.get_current_segment_ref();
    let received_segment = received_segment_ref.value();
    assert_eq!(
      &expected_segment.get_log_message_count(),
      &received_segment.get_log_message_count()
    );
    assert_eq!(
      &expected_segment.get_metric_point_count(),
      &received_segment.get_metric_point_count()
    );
  }

  #[tokio::test]
  async fn test_basic_search_logs() {
    let storage_type = StorageType::Local;
    let (index, _index_dir_path, _wal_dir_path, _index_dir, _wal_dir) =
      create_index("test_basic_search", &storage_type).await;
    let num_log_messages = 1000;
    let message_prefix = "this is my log message";
    let mut expected_log_messages: Vec<String> = Vec::new();

    for i in 1..num_log_messages {
      let message = format!("{} {}", message_prefix, i);
      index
        .append_log_message(
          Utc::now().timestamp_millis() as u64,
          &HashMap::new(),
          &message,
        )
        .await
        .expect("Could not append log message");
      expected_log_messages.push(message);
    }
    // Now add a unique log message.
    index
      .append_log_message(
        Utc::now().timestamp_millis() as u64,
        &HashMap::new(),
        "thisisunique",
      )
      .await
      .expect("Could not append log message");

    let query_message = r#"{
      "query": {
        "bool": {
          "must": [
            { "match": { "_all" : { "query": "message", "operator" : "AND" } } }
          ]
        }
      }
    }
    "#;

    // For the query "message", handle errors from search_logs
    let ast =
      QueryDslParser::parse(query_dsl::Rule::start, query_message).expect("Failed to parse query");
    let results = index
      .search_logs(&ast, 0, u64::MAX)
      .await
      .expect("Error in search_logs");

    // Continue with assertions
    assert_eq!(results.get_messages().len(), num_log_messages - 1);
    let mut received_log_messages: Vec<String> = Vec::new();
    for i in 1..num_log_messages {
      received_log_messages.push(
        results
          .get_messages()
          .get(i - 1)
          .unwrap()
          .get_message()
          .get_text()
          .to_owned(),
      );
    }
    expected_log_messages.sort();
    received_log_messages.sort();
    assert_eq!(expected_log_messages, received_log_messages);

    let query_message = r#"{
      "query": {
        "bool": {
          "must": [
            { "match": { "_all" : { "query": "thisisunique", "operator" : "AND" } } }
          ]
        }
      }
    }
    "#;

    // For the query "thisisunique", we should expect only 1 result.
    let ast =
      QueryDslParser::parse(query_dsl::Rule::start, query_message).expect("Failed to parse query");
    let results = index
      .search_logs(&ast, 0, u64::MAX)
      .await
      .expect("Error in search_logs");

    assert_eq!(results.get_messages().len(), 1);
    assert_eq!(
      results
        .get_messages()
        .first()
        .unwrap()
        .get_message()
        .get_text(),
      "thisisunique"
    );
  }

  #[tokio::test]
  async fn test_basic_time_series() {
    let storage_type = StorageType::Local;
    let (index, _index_dir_path, _wal_dir_path, _index_dir, _wal_dir) =
      create_index("test_basic_time_series", &storage_type).await;
    let num_metric_points = 1000;
    let mut expected_metric_points: Vec<MetricPoint> = Vec::new();

    for i in 1..num_metric_points {
      index
        .append_metric_point("metric", &HashMap::new(), i, i as f64)
        .await
        .expect("Could not append metric point");
      let dp = MetricPoint::new(i, i as f64);
      expected_metric_points.push(dp);
    }

    // The number of metric points in the index should be equal to the number of metric points we indexed.
    let ast = PromQLParser::parse(promql::Rule::start, "metric{label_name_1=label_value_1}")
      .expect("Failed to parse query");
    let mut results = index
      .search_metrics(&ast, 0, 0, u64::MAX)
      .await
      .expect("Error in get_metrics");

    assert_eq!(
      &mut expected_metric_points,
      results.take_vector()[0].get_metric_points()
    )
  }

  #[test_case(true, false; "when only logs are appended")]
  #[test_case(false, true; "when only metric points are appended")]
  #[test_case(true, true; "when both logs and metric points are appended")]
  #[tokio::test]
  async fn test_two_segments(
    append_log: bool,
    append_metric_point: bool,
  ) -> Result<(), CoreDBError> {
    // We run this test multiple times, as it works well to find deadlocks (and doesn't take as much as time as a full test using loom).
    for i in 0..10 {
      let storage_type = StorageType::Local;
      let storage = Storage::new(&storage_type).await?;
      let name = &format!(
        "test_two_segments_{}_{}_{}",
        append_log, append_metric_point, i
      );
      let (index, index_dir_path, wal_dir_path, index_dir, wal_dir) =
        create_index_with_thresholds(name, &storage_type, 1024 * 1024, 1000, 50000, 10).await;

      info!(
        "Using index directory {:?} and wal directory {:?}",
        index_dir.path(),
        wal_dir.path()
      );

      let original_segment_number = index.metadata.get_current_segment_number();
      let original_segment_path = index.get_segment_dir_path(original_segment_number);

      let message_prefix = "message";
      let mut expected_log_messages: Vec<String> = Vec::new();
      let mut expected_metric_points: Vec<MetricPoint> = Vec::new();

      let mut original_segment_num_log_messages = if append_log { 999 } else { 0 };
      let mut original_segment_num_metric_points = if append_metric_point { 49999 } else { 0 };

      for i in 0..original_segment_num_log_messages {
        let message = format!("{} {}", message_prefix, i);
        index
          .append_log_message(
            Utc::now().timestamp_millis() as u64,
            &HashMap::new(),
            &message,
          )
          .await
          .expect("Could not append log message");
        expected_log_messages.push(message);
      }

      for _ in 0..original_segment_num_metric_points {
        let dp = MetricPoint::new(Utc::now().timestamp_millis() as u64, 1.0);
        index
          .append_metric_point("some_name", &HashMap::new(), dp.get_time(), dp.get_value())
          .await
          .expect("Could not append metric point");
        expected_metric_points.push(dp);
      }

      // Force commit and then refresh the index.
      // This will write one segment to disk and create a new empty segment.
      index.commit(true).await.expect("Could not commit index");

      // Read the index from disk and see that it has expected number of log messages and metric points.
      let index = Index::refresh(&storage_type, &index_dir_path, &wal_dir_path, 1024 * 1024)
        .await
        .expect("Could not refresh index");
      let original_segment = Segment::refresh(&storage, &original_segment_path)
        .await
        .expect("Could not refresh segment");
      assert_eq!(
        original_segment.get_log_message_count(),
        original_segment_num_log_messages
      );
      assert_eq!(
        original_segment.get_metric_point_count(),
        original_segment_num_metric_points
      );
      assert!(original_segment.get_uncompressed_size() > 0);

      let mut new_segment_num_log_messages = 0;
      let mut new_segment_num_metric_points = 0;
      // Now add a log message and/or a metric point.
      // - In case of adding only a log message or a metric point, this will not create any new segment - but will
      //   make the original segment full.
      // - In case of adding both log message and metric point, the log message will make the original segment
      //   full, and the metric point will be added to a new segment.
      if append_log {
        index
          .append_log_message(
            Utc::now().timestamp_millis() as u64,
            &HashMap::new(),
            "some_message_1",
          )
          .await
          .expect("Could not append log message");
        original_segment_num_log_messages += 1;
      }
      if append_metric_point {
        index
          .append_metric_point(
            "some_name",
            &HashMap::new(),
            Utc::now().timestamp_millis() as u64,
            1.0,
          )
          .await
          .expect("Could not append metric point");
        if append_log && append_metric_point {
          // The log addition above made the current segment full and created a new segment - so this
          // metric point would have landed in the new segment.
          new_segment_num_metric_points += 1;
        } else {
          original_segment_num_metric_points += 1;
        }
      }

      // Force a commit and refresh. The index should still have only 2 segments.
      index.commit(true).await.expect("Could not commit index");
      let index = Index::refresh(&storage_type, &index_dir_path, &wal_dir_path, 1024 * 1024)
        .await
        .unwrap();
      let mut original_segment = Segment::refresh(&storage, &original_segment_path)
        .await
        .expect("Could not refresh segment");
      assert_eq!(index.memory_segments_map.len(), 2);

      assert_eq!(
        original_segment.get_log_message_count(),
        original_segment_num_log_messages
      );
      assert_eq!(
        original_segment.get_metric_point_count(),
        original_segment_num_metric_points
      );

      assert!(original_segment.get_uncompressed_size() > 0);

      {
        // Write these in a separate block so that reference of current_segment from all_segments_map
        // does not persist when commit() is called (and all_segments_map is updated).
        // Otherwise, this test may deadlock.
        let (_, current_segment_ref) = index.get_current_segment_ref();
        let current_segment = current_segment_ref.value();
        assert_eq!(
          current_segment.get_log_message_count(),
          new_segment_num_log_messages
        );
        assert_eq!(
          current_segment.get_metric_point_count(),
          new_segment_num_metric_points
        );
      }

      // Add one more log message and/or a metric point. This should land in the current_segment that has
      // only 0 log message and/or metric point.
      if append_log {
        index
          .append_log_message(
            Utc::now().timestamp_millis() as u64,
            &HashMap::new(),
            "some_message_2",
          )
          .await
          .expect("Could not append log message");
        new_segment_num_log_messages += 1;
      }
      if append_metric_point {
        index
          .append_metric_point(
            "some_name",
            &HashMap::new(),
            Utc::now().timestamp_millis() as u64,
            1.0,
          )
          .await
          .expect("Could not append metric point");
        new_segment_num_metric_points += 1;
      }

      // Force a commit and refresh.
      index.commit(true).await.expect("Could not commit index");
      let index = Index::refresh(&storage_type, &index_dir_path, &wal_dir_path, 1024 * 1024)
        .await
        .expect("Could not refresh index");
      original_segment = Segment::refresh(&storage, &original_segment_path)
        .await
        .expect("Could not refresh segment");

      let current_segment_log_message_count;
      let current_segment_metric_point_count;
      {
        // Write these in a separate block so that reference of current_segment from all_segments_map
        // does not persist when commit() is called (and all_segments_map is updated).
        // Otherwise, this test may deadlock.
        let (_, current_segment_ref) = index.get_current_segment_ref();
        let current_segment = current_segment_ref.value();
        current_segment_log_message_count = current_segment.get_log_message_count();
        current_segment_metric_point_count = current_segment.get_metric_point_count();

        assert_eq!(
          current_segment_log_message_count,
          new_segment_num_log_messages
        );
        assert_eq!(
          current_segment_metric_point_count,
          new_segment_num_metric_points
        );
      }

      assert_eq!(index.memory_segments_map.len(), 2);
      assert_eq!(
        original_segment.get_log_message_count(),
        original_segment_num_log_messages
      );
      assert_eq!(
        original_segment.get_metric_point_count(),
        original_segment_num_metric_points
      );

      // Commit and refresh a few times. The index should not change.
      index.commit(true).await.expect("Could not commit index");
      let index = Index::refresh(&storage_type, &index_dir_path, &wal_dir_path, 1024 * 1024)
        .await
        .expect("Could not refresh index");
      index.commit(true).await.expect("Could not commit index");
      index.commit(true).await.expect("Could not commit index");
      Index::refresh(&storage_type, &index_dir_path, &wal_dir_path, 1024 * 1024)
        .await
        .unwrap();
      let index_final = Index::refresh(&storage_type, &index_dir_path, &wal_dir_path, 1024 * 1024)
        .await
        .unwrap();
      let (_, index_final_current_segment_ref) = index_final.get_current_segment_ref();
      let index_final_current_segment = index_final_current_segment_ref.value();

      assert_eq!(
        index.memory_segments_map.len(),
        index_final.memory_segments_map.len()
      );
      assert_eq!(index.index_dir_path, index_final.index_dir_path);
      assert_eq!(
        current_segment_log_message_count,
        index_final_current_segment.get_log_message_count()
      );
      assert_eq!(
        current_segment_metric_point_count,
        index_final_current_segment.get_metric_point_count()
      );
    }

    Ok(())
  }

  #[tokio::test]
  async fn test_multiple_segments_logs() {
    let storage_type = StorageType::Local;
    let start_time = Utc::now().timestamp_millis() as u64;
    let commit_after = 1000;

    // Create a new index with a low threshold for the segment size.
    let (mut index, index_dir_path, wal_dir_path, _index_dir, _wal_dir) =
      create_index_with_thresholds(
        "test_multiple_segments_logs",
        &storage_type,
        1024 * 1024,
        commit_after,
        10000,
        10,
      )
      .await;

    let message_prefix = "message";
    let num_log_messages = 10000;

    // Append log messages.
    let mut num_log_messages_from_last_commit = 0;
    for i in 1..=num_log_messages {
      let message = format!("{} {}", message_prefix, i);
      index
        .append_log_message(
          Utc::now().timestamp_millis() as u64,
          &HashMap::new(),
          &message,
        )
        .await
        .expect("Could not append log message");

      // Commit after indexing more than commit_after messages.
      num_log_messages_from_last_commit += 1;
      if num_log_messages_from_last_commit > commit_after {
        index.commit(true).await.expect("Could not commit index");
        num_log_messages_from_last_commit = 0;
        sleep(Duration::from_millis(1000));
      }
    }

    // Commit and sleep to ensure the index is written to disk.
    index.commit(true).await.expect("Could not commit index");
    sleep(Duration::from_millis(1000));

    let end_time = Utc::now().timestamp_millis() as u64;

    // Read the index from disk.
    index = match Index::refresh(&storage_type, &index_dir_path, &wal_dir_path, 1024 * 1024).await {
      Ok(index) => index,
      Err(err) => {
        error!("Error refreshing index: {:?}", err);
        return;
      }
    };

    // Ensure that more than 1 segment was created.
    assert!(index.memory_segments_map.len() > 1);

    // The current segment should be empty (i.e., have 0 documents).
    let (_, current_segment_ref) = index.get_current_segment_ref();
    let current_segment = current_segment_ref.value();
    assert_eq!(current_segment.get_log_message_count(), 0);

    for item in &index.memory_segments_map {
      let segment_number = item.key();
      let segment = item.value();
      if *segment_number == index.metadata.get_current_segment_number() {
        assert_eq!(segment.get_log_message_count(), 0);
      }
    }

    let query_message = &format!(
      r#"{{ "query": {{ "match": {{ "_all": {{ "query" : "{}", "operator" : "AND" }} }} }} }}"#,
      message_prefix
    );

    // Ensure the prefix is in every log message.
    let ast =
      QueryDslParser::parse(query_dsl::Rule::start, query_message).expect("Failed to parse query");
    let results = index
      .search_logs(&ast, start_time, end_time)
      .await
      .expect("Error in search_logs");
    assert_eq!(results.get_messages().len(), num_log_messages);

    // Ensure the suffix is in exactly one log message.
    for i in 1..=num_log_messages {
      let suffix = &format!(
        r#"{{ "query": {{ "match": {{ "_all": {{ "query" : "{}", "operator" : "AND" }} }} }} }}"#,
        i
      );
      let ast =
        QueryDslParser::parse(query_dsl::Rule::start, suffix).expect("Failed to parse query");
      let results = index
        .search_logs(&ast, start_time, end_time)
        .await
        .expect("Error in search_logs");
      assert_eq!(results.get_messages().len(), 1);
    }

    // Ensure the prefix+suffix is in exactly one log message.
    for i in 1..=num_log_messages {
      let query_message = &format!(
        r#"{{ "query": {{ "match": {{ "_all": {{ "query" : "{} {}", "operator" : "AND" }} }} }} }}"#,
        message_prefix, i
      );
      let ast = QueryDslParser::parse(query_dsl::Rule::start, query_message)
        .expect("Failed to parse query");
      let results = index
        .search_logs(&ast, start_time, end_time)
        .await
        .expect("Error in search_logs");

      assert_eq!(results.get_messages().len(), 1);
    }
  }

  #[tokio::test]
  async fn test_search_logs_count() {
    let storage_type = StorageType::Local;
    let (index, _index_dir_path, _wal_dir_path, _index_dir, _wal_dir) =
      create_index_with_thresholds(
        "test_search_logs_count",
        &storage_type,
        1024 * 1024,
        100000,
        1000000,
        10,
      )
      .await;

    let message_prefix = "message";
    let num_message_suffixes = 10;

    // Create tokens with different numeric message suffixes
    for i in 1..num_message_suffixes {
      let message = &format!("{}{}", message_prefix, i);
      let count = 2u32.pow(i);
      for _ in 0..count {
        index
          .append_log_message(
            Utc::now().timestamp_millis() as u64,
            &HashMap::new(),
            message,
          )
          .await
          .expect("Could not append log message");
      }
      index.commit(true).await.expect("Could not commit index");
    }

    for i in 1..num_message_suffixes {
      let query_message = &format!(
        r#"{{ "query": {{ "match": {{ "_all": {{ "query" : "{}{}", "operator" : "AND" }} }} }} }}"#,
        message_prefix, i
      );
      let expected_count = 2u32.pow(i);

      let ast = QueryDslParser::parse(query_dsl::Rule::start, query_message)
        .expect("Failed to parse query");
      let results = index
        .search_logs(&ast, 0, Utc::now().timestamp_millis() as u64)
        .await
        .expect("Error in search_logs");

      assert_eq!(expected_count, results.get_messages().len() as u32);
    }
  }

  #[tokio::test]
  async fn test_multiple_segments_metric_points() {
    let storage_type = StorageType::Local;
    let (mut index, index_dir_path, wal_dir_path, _index_dir, _wal_dir) =
      create_index_with_thresholds(
        "test_multiple_segments_metric_points",
        &storage_type,
        1024 * 1024,
        10,
        100,
        10,
      )
      .await;

    let num_metric_points = 10000;
    let mut num_metric_points_from_last_commit = 0;
    let commit_after = 1000;

    // Append metric points to the index.
    let start_time = Utc::now().timestamp_millis() as u64;
    let mut label_map = HashMap::new();
    label_map.insert("label_name_1".to_owned(), "label_value_1".to_owned());
    for _ in 1..=num_metric_points {
      index
        .append_metric_point("metric", &label_map, start_time, 100.0)
        .await
        .expect("Could not append metric point");
      num_metric_points_from_last_commit += 1;

      // Commit after we have indexed more than commit_after messages.
      if num_metric_points_from_last_commit >= commit_after {
        index.commit(true).await.expect("Could not commit index");
        num_metric_points_from_last_commit = 0;
      }
    }
    // Commit and sleep to make sure the index is written to disk.
    index.commit(true).await.expect("Could not commit index");
    sleep(Duration::from_millis(10000));

    // Refresh the segment from disk.
    index = Index::refresh(&storage_type, &index_dir_path, &wal_dir_path, 1024 * 1024)
      .await
      .unwrap();
    let (_, current_segment_ref) = index.get_current_segment_ref();
    let current_segment = current_segment_ref.value();

    // Make sure that more than 1 segment got created.
    assert!(index.memory_segments_map.len() > 1);

    // The current segment in the index will be empty (i.e. will have 0 metric points.)
    assert_eq!(current_segment.get_metric_point_count(), 0);
    for item in &index.memory_segments_map {
      let segment_id = item.key();
      let segment = item.value();
      if *segment_id == index.metadata.get_current_segment_number() {
        assert_eq!(segment.get_metric_point_count(), 0);
      }
    }

    // The number of metric points in the index should be equal to the number of metric points we indexed.
    let ast = PromQLParser::parse(promql::Rule::start, "metric{label_name_1=label_value_1}")
      .expect("Failed to parse query");
    let mut results = index
      .search_metrics(&ast, 0, 0, u64::MAX)
      .await
      .expect("Error in get_metrics");

    assert_eq!(
      num_metric_points,
      results.take_vector()[0].get_metric_points().len() as u32
    )
  }

  #[tokio::test]
  async fn test_index_dir_does_not_exist() {
    let index_dir = TempDir::new("test_index_dir_does_not_exist").unwrap();
    let storage_type = StorageType::Local;

    // Create a path within index_dir that does not exist.
    let temp_path_buf = index_dir.path().join("doesnotexist_index");

    let index = Index::new(&storage_type, temp_path_buf.to_str().unwrap(), "/tmp")
      .await
      .unwrap();

    // If we don't get any panic/error during commit, that means the commit is successful.
    index.commit(true).await.expect("Could not commit index");
  }

  #[tokio::test]
  async fn test_refresh_does_not_exist() {
    let index_dir = TempDir::new("test_refresh_does_not_exist").unwrap();
    let temp_path_buf = index_dir.path().join("doesnotexist");
    let storage_type = StorageType::Local;
    let storage = Storage::new(&storage_type)
      .await
      .expect("Could not create storage");

    // Expect an error when directory isn't present.
    let mut result = Index::refresh(
      &storage_type,
      temp_path_buf.to_str().unwrap(),
      "/tmp",
      1024 * 1024,
    )
    .await;
    assert!(result.is_err());

    // Expect an error when metadata file is not present in the directory.
    storage
      .create_dir(temp_path_buf.to_str().expect("Could not create dir path"))
      .expect("Could not create dir");
    result = Index::refresh(
      &storage_type,
      temp_path_buf.to_str().unwrap(),
      "/tmp",
      1024 * 1024,
    )
    .await;
    assert!(result.is_err());
  }

  #[tokio::test]
  async fn test_overlap_one_segment() {
    let storage_type = StorageType::Local;
    let (index, _index_dir_path, _wal_dir_path, _index_dir, _wal_dir) =
      create_index("test_overlap_one_segment", &storage_type).await;

    index
      .append_log_message(1000, &HashMap::new(), "message_1")
      .await
      .expect("Could not append log message");
    index
      .append_log_message(2000, &HashMap::new(), "message_2")
      .await
      .expect("Could not append log message");

    assert_eq!(index.get_overlapping_segments(500, 1500).await.len(), 1);
    assert_eq!(index.get_overlapping_segments(1500, 2500).await.len(), 1);
    assert_eq!(index.get_overlapping_segments(1500, 1600).await.len(), 1);
    assert!(index.get_overlapping_segments(500, 600).await.is_empty());
    assert!(index.get_overlapping_segments(2500, 2600).await.is_empty());
  }

  #[tokio::test]
  async fn test_overlap_multiple_segments() {
    let index_dir = TempDir::new("test_overlap_multiple_segments").unwrap();
    let index_dir_path = format!(
      "{}/{}",
      index_dir.path().to_str().unwrap(),
      "test_overlap_multiple_segments"
    );
    let wal_dir = TempDir::new("wal_test").unwrap();
    let wal_dir_path = format!(
      "{}/{}",
      wal_dir.path().to_str().unwrap(),
      "test_overlap_multiple_segments"
    );
    let storage_type = StorageType::Local;

    // The log_messages_threshold is set to 2, so that a new segment gets created after every 2 messages.
    let index = Index::new_with_threshold_params(
      &storage_type,
      &index_dir_path,
      &wal_dir_path,
      1024 * 1024,
      2,
      100,
      10,
    )
    .await
    .unwrap();

    // Setting it high to test out that there is no single-threaded deadlock while commiting.
    // Note that if you change this value, some of the assertions towards the end of this test
    // may need to be changed.
    let num_segments = 20;

    for i in 0..num_segments {
      let start = i * 2 * 1000;
      index
        .append_log_message(start, &HashMap::new(), "message_1")
        .await
        .expect("Could not append log message");
      index
        .append_log_message(start + 500, &HashMap::new(), "message_2")
        .await
        .expect("Could not append log message");
      index.commit(true).await.expect("Could not commit index");
    }

    // We'll have num_segments segments, plus one empty segment at the end.
    assert_eq!(index.memory_segments_map.len() as u64, num_segments + 1);

    // The first segment will start at time 0 and end at time 1000.
    // The second segment will start at time 2000 and end at time 3000.
    // The third segment will start at time 4000 and end at time 5000.
    // ... and so on.
    assert_eq!(index.get_overlapping_segments(500, 1800).await.len(), 1);
    assert_eq!(index.get_overlapping_segments(500, 2800).await.len(), 2);
    assert_eq!(index.get_overlapping_segments(500, 3800).await.len(), 2);
    assert_eq!(index.get_overlapping_segments(500, 4800).await.len(), 3);
    assert_eq!(index.get_overlapping_segments(500, 5800).await.len(), 3);
    assert_eq!(index.get_overlapping_segments(500, 6800).await.len(), 4);
    assert_eq!(index.get_overlapping_segments(500, 10000).await.len(), 6);

    assert!(index.get_overlapping_segments(1500, 1800).await.is_empty());
    assert!(index.get_overlapping_segments(3500, 3800).await.is_empty());
    assert!(index
      .get_overlapping_segments(num_segments * 1000 * 10, num_segments * 1000 * 20)
      .await
      .is_empty());
  }

  #[test_case(32; "search_memory_budget = 32 * some_segment_size")]
  #[test_case(24; "search_memory_budget = 24 * some_segment_size")]
  #[test_case(16; "search_memory_budget = 16 * some_segment_size")]
  #[test_case(8; "search_memory_budget = 8 * some_segment_size")]
  #[test_case(4; "search_memory_budget = 4 * some_segment_size")]
  #[tokio::test]
  async fn test_concurrent_append(num_segments_in_memory: u64) {
    let storage_type = StorageType::Local;
    let some_segment_size_bytes = 1024;
    let search_memory_budget_bytes = num_segments_in_memory * some_segment_size_bytes;

    // Create a new index with a low threshold for the segment size.
    let name = &format!("test_concurrent_append_{}", num_segments_in_memory);
    let (index, index_dir_path, wal_dir_path, _index_dir, _wal_dir) = create_index_with_thresholds(
      name,
      &storage_type,
      search_memory_budget_bytes,
      1000,
      10000,
      200,
    )
    .await;

    let arc_index = Arc::new(index);
    let num_threads = 20;
    let num_appends_per_thread = 5000;

    // Start a thread to commit the index periodically.
    let arc_index_clone = arc_index.clone();
    let ten_millis = Duration::from_millis(10);
    let commit_handle = tokio::spawn(async move {
      for _ in 0..100 {
        arc_index_clone
          .commit(false)
          .await
          .expect("Could not commit index");
        sleep(ten_millis);
      }
    });

    // Start threads to append to the index.
    let mut append_handles = Vec::new();
    for i in 0..num_threads {
      let arc_index_clone = arc_index.clone();
      let start = i * num_appends_per_thread;
      let mut label_map = HashMap::new();
      label_map.insert("label1".to_owned(), "value1".to_owned());

      let handle = tokio::spawn(async move {
        for j in 0..num_appends_per_thread {
          let time = start + j;
          arc_index_clone
            .append_log_message(time as u64, &HashMap::new(), "message")
            .await
            .expect("Could not append log message");
          arc_index_clone
            .append_metric_point("metric", &label_map, time as u64, 1.0)
            .await
            .expect("Could not append metric point");
        }
      });
      append_handles.push(handle);
    }

    commit_handle.await.unwrap();

    for handle in append_handles {
      handle.await.unwrap();
    }

    // Commit again to cover the scenario that append threads run for more time than the commit thread
    // Commit the current segment as well (pass the argument 'true' to commit).
    arc_index
      .commit(true)
      .await
      .expect("Could not commit index");

    let index = Index::refresh(&storage_type, &index_dir_path, &wal_dir_path, 1024 * 1024)
      .await
      .expect("Could not refresh index");
    let expected_len = num_threads * num_appends_per_thread;

    let query_message = r#"{
      "query": {
        "bool": {
          "must": [
            { "match": { "_all" : { "query": "message", "operator" : "AND" } } }
          ]
        }
      }
    }
    "#;

    let ast =
      QueryDslParser::parse(query_dsl::Rule::start, query_message).expect("Failed to parse query");
    let results = index
      .search_logs(&ast, 0, expected_len as u64)
      .await
      .expect("Error in search_logs");
    assert_eq!(expected_len, results.get_messages().len());

    let ast = PromQLParser::parse(promql::Rule::start, "metric{label_name_1=label_value_1}")
      .expect("Failed to parse query");
    let mut results = index
      .search_metrics(&ast, 0, 0, u64::MAX)
      .await
      .expect("Error in get_metrics");

    let mut tmpvec = results.take_vector();
    let mp = tmpvec[0].get_metric_points();
    assert_eq!(expected_len, mp.len());
  }

  #[tokio::test]
  async fn test_reusing_index_when_available() {
    let storage_type = StorageType::Local;
    let (index, index_dir_path, wal_dir_path, _index_dir, _wal_dir) = create_index_with_thresholds(
      "test_reusing_index_when_available",
      &storage_type,
      1024 * 1024,
      10,
      100,
      10,
    )
    .await;

    let start_time = Utc::now().timestamp_millis();

    index
      .append_log_message(start_time as u64, &HashMap::new(), "some_message_1")
      .await
      .expect("Could not append log message");
    index.commit(true).await.expect("Could not commit index");

    // Create one more new index using same dir location
    let index = Index::new_with_threshold_params(
      &storage_type,
      &index_dir_path,
      &wal_dir_path,
      1024 * 1024,
      10,
      100,
      10,
    )
    .await
    .unwrap();

    let query_message = r#"{
        "query": {
          "bool": {
            "must": [
              { "match": { "_all" : { "query": "some_message_1", "operator" : "AND" } } }
            ]
          }
        }
      }
      "#;

    // Call search_logs and handle errors
    let ast =
      QueryDslParser::parse(query_dsl::Rule::start, query_message).expect("Failed to parse query");
    let search_result = index
      .search_logs(
        &ast,
        start_time as u64,
        Utc::now().timestamp_millis() as u64,
      )
      .await
      .expect("Error in search_logs");

    assert_eq!(search_result.get_messages().len(), 1);
  }

  #[tokio::test]
  async fn test_empty_directory_without_metadata() {
    // Create a new index in an empty directory - this should work.
    let index_dir = TempDir::new("test_empty_directory_without_metadata").unwrap();
    let index_dir_path = index_dir.path().to_str().unwrap();
    let wal_dir = TempDir::new("wal_test").unwrap();
    let wal_dir_path = wal_dir.path().to_str().unwrap();
    let storage_type = StorageType::Local;

    let index = Index::new_with_threshold_params(
      &storage_type,
      index_dir_path,
      wal_dir_path,
      1024 * 1024,
      10,
      100,
      10,
    )
    .await;
    assert!(index.is_ok());
  }

  #[test_case(32; "search_memory_budget = 32 * some_segment_size")]
  #[test_case(24; "search_memory_budget = 24 * some_segment_size")]
  #[test_case(16; "search_memory_budget = 16 * some_segment_size")]
  #[test_case(8; "search_memory_budget = 8 * some_segment_size")]
  #[test_case(4; "search_memory_budget = 4 * some_segment_size")]
  #[tokio::test]
  async fn test_limited_memory(num_segments_in_memory: u64) {
    let storage_type = StorageType::Local;
    let some_segment_size_bytes = (0.0003 * 1024.0 * 1024.0) as u64;
    let search_memory_budget_bytes = num_segments_in_memory * some_segment_size_bytes;
    let (index, _index_dir_path, _wal_dir_path, _index_dir, _wal_dir) =
      create_index_with_thresholds(
        "test_limited_memory",
        &storage_type,
        search_memory_budget_bytes,
        2,
        100,
        10,
      )
      .await;

    // Setting it high to test out that there is no single-threaded deadlock while commiting.
    // Note that if you change this value, some of the assertions towards the end of this test
    // may need to be changed.
    let num_segments = 20;

    for i in 0..num_segments {
      let start = i * 2 * 1000;
      let end = start + 500;
      // Insert unique messages in each segment - these will come handy for testing later.
      let message_start = &format!("message_{}", start);
      let message_end = &format!("message_{}", end);
      index
        .append_log_message(start, &HashMap::new(), message_start)
        .await
        .expect("Could not append log message");
      index
        .append_log_message(end, &HashMap::new(), message_end)
        .await
        .expect("Could not append log message");
      index.commit(false).await.expect("Could not commit index");
    }

    // We'll have num_segments segments, plus one empty segment at the end.
    assert_eq!(index.all_segments_summaries.len() as u64, num_segments + 1);

    // We shouldn't have more than specified segments in memory.
    println!(
      "##### memory = {}, num segments in memory = {}",
      index.memory_segments_map.len(),
      num_segments_in_memory
    );
    assert!(index.memory_segments_map.len() as u64 <= num_segments_in_memory);

    // Check the queries return results as expected.
    for i in 0..num_segments {
      let start = i * 2 * 1000;
      let end = start + 500;
      let message_start = &format!("message_{}", start);
      let message_end = &format!("message_{}", end);

      let query_message = &format!(
        r#"{{ "query": {{ "match": {{ "_all": {{ "query" : "{}", "operator" : "AND" }} }} }} }}"#,
        message_start
      );

      // Check that the queries for unique messages across the entire time range returns exactly one result.
      let ast = QueryDslParser::parse(query_dsl::Rule::start, query_message)
        .expect("Failed to parse query");
      let results = index
        .search_logs(&ast, 0, u64::MAX)
        .await
        .expect("Error in search_logs");
      assert_eq!(results.get_messages().len(), 1);

      let query_message = &format!(
        r#"{{ "query": {{ "match": {{ "_all": {{ "query" : "{}", "operator" : "AND" }} }} }} }}"#,
        message_end
      );

      let ast = QueryDslParser::parse(query_dsl::Rule::start, query_message)
        .expect("Failed to parse query");
      let results = index
        .search_logs(&ast, 0, u64::MAX)
        .await
        .expect("Error in search_logs");
      assert_eq!(results.get_messages().len(), 1);
    }
  }

  #[tokio::test]
  async fn test_delete_segment_in_memory() {
    let storage_type = StorageType::Local;
    let (index, _index_dir_path, _wal_dir_path, _index_dir, _wal_dir) =
      create_index("test_delete_segment_in_memory", &storage_type).await;
    let message = "test_message";
    index
      .append_log_message(
        Utc::now().timestamp_millis() as u64,
        &HashMap::new(),
        message,
      )
      .await
      .expect("Could not append log message");

    index.commit(true).await.expect("Could not commit");
    let segment_number = *index.get_current_segment_ref().1.key(); // Get current cos it has been committed to.

    // Try to delete segment - this should give an error.
    index
      .delete_segment(segment_number)
      .await
      .expect_err("Segment in memory: 0");
  }

  #[tokio::test]
  async fn test_delete_multiple_segments() {
    // Create 20 segments and keep 4 segments only in memory
    let num_segments_in_memory = 4;
    let segment_size_approx_bytes = (0.0003 * 1024.0 * 1024.0) as u64;
    let search_memory_budget_bytes = num_segments_in_memory * segment_size_approx_bytes;
    let storage_type = StorageType::Local;
    let (index, _index_dir_path, _wal_dir_path, _index_dir, _wal_dir) =
      create_index_with_thresholds(
        "test_delete_multiple_segments",
        &storage_type,
        search_memory_budget_bytes,
        2,
        20,
        100,
      )
      .await;

    // Setting it high to test out that there is no single-threaded deadlock while commiting.
    // Note that if you change this value, some of the assertions towards the end of this test
    // may need to be changed.
    let num_segments = 20;

    for i in 0..num_segments {
      let start = i * 2 * 1000;
      let end = start + 500;
      // Insert unique messages in each segment - these will come handy for testing later.
      let message_start = &format!("message_{}", start);
      let message_end = &format!("message_{}", end);
      index
        .append_log_message(start, &HashMap::new(), message_start)
        .await
        .expect("Could not append log message");
      index
        .append_log_message(end, &HashMap::new(), message_end)
        .await
        .expect("Could not append log message");
      index.commit(true).await.expect("Could not commit index");
    }

    // We'll have num_segments segments, plus one empty segment at the end.
    assert_eq!(index.all_segments_summaries.len() as u64, num_segments + 1);

    index.shrink_to_fit();
    // We shouldn't have more than specified segments in memory.
    assert!(index.memory_segments_map.len() as u64 <= num_segments_in_memory);

    // Check the deleted segments count
    let mut delete_count = 0;
    for i in 0..num_segments {
      let result = index.delete_segment(i.try_into().unwrap()).await;
      if result.is_ok() {
        delete_count += 1;
      }
    }
    assert!(delete_count >= 16);
  }

  #[tokio::test]
  async fn test_uncommitted_segments() {
    let storage_type = StorageType::Local;
    let log_messages_threshold = 1000;
    let uncommitted_segments_threshold = 10;
    let (index, _index_dir_path, _wal_dir_path, _index_dir, _wal_dir) =
      create_index_with_thresholds(
        "test_uncommitted_segments",
        &storage_type,
        5 * 1024 * 1024,
        log_messages_threshold,
        10000,
        uncommitted_segments_threshold,
      )
      .await;

    // The below will create exactly uncommitted_segments_threshold segments.
    let num_messages = log_messages_threshold * uncommitted_segments_threshold;
    for i in 0..num_messages {
      index
        .append_log_message(i as u64, &HashMap::new(), "some message")
        .await
        .expect("Could not append log message");
    }
    assert_eq!(
      index.uncommitted_segment_numbers.len() as u32,
      uncommitted_segments_threshold
    );

    // The next append should result in "Too Many Appends" error.
    let result = index
      .append_log_message(num_messages as u64, &HashMap::new(), "some message")
      .await;
    match result {
      Err(CoreDBError::TooManyAppendsError()) => {
        // Received TooManyAppends error as expected.
      }
      _ => {
        panic!("Did not receive TooManyAppends error.");
      }
    }

    // Commit the index - this should make the number of uncommitted segments to 0.
    index.commit(false).await.unwrap();
    assert_eq!(index.uncommitted_segment_numbers.len() as u32, 0);
  }
}<|MERGE_RESOLUTION|>--- conflicted
+++ resolved
@@ -19,7 +19,7 @@
 use crate::storage_manager::storage::Storage;
 use crate::storage_manager::storage::StorageType;
 use crate::utils::error::CoreDBError;
-use crate::utils::io::get_joined_path;
+use crate::utils::io::{self, get_joined_path};
 use crate::utils::sync::thread;
 use crate::utils::sync::{Arc, TokioMutex};
 
@@ -881,7 +881,6 @@
     Ok(())
   }
 
-<<<<<<< HEAD
   pub async fn merge_segments(&self, segment_list: Vec<u32>) -> Result<(), CoreDBError> {
     // Fetch list of segments to merge from segment_list
     let segment_list_clone = segment_list.clone();
@@ -927,7 +926,8 @@
       segment_list_clone
     );
     Ok(())
-=======
+  }
+
   /// Flush write ahead log for all uncommitted segments.
   pub async fn flush_wal(&self) {
     // Flush wal for current segment.
@@ -971,7 +971,6 @@
   fn get_wal_file_path(wal_dir_path: &str, segment_number: u32) -> String {
     let wal_file_name = &format!("{}.wal", segment_number);
     get_joined_path(wal_dir_path, wal_file_name)
->>>>>>> 897ede52
   }
 }
 
