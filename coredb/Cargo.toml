[package]
name = "coredb"
version = "0.1.0"
edition = "2021"

[dependencies]
aws-config = "1.1.2"
aws-sdk-s3 = "1.12.0"
bitpacking = "0.9.2"
bytes = "1.0"
chrono = "0.4.23"
config = "0.13.1"
crossbeam = "0.8.2"
futures = "0.3.30"
dashmap = { version = "5.4.0", features = ["serde"] }
dotenv = "0.15.0"
<<<<<<< HEAD
futures = "0.3"
google-cloud-storage = "0.15.0"
=======
>>>>>>> c6fdcd12
lazy_static = "1.4.0"
log = "0.4"
object_store = { version = "0.9.0", features = ["aws", "gcp"] }
pest = "2.7.6"
pest_derive = "2.7.6"
serde = { version = "1.0", features = ["derive"] }
serde_json = "1.0"
tokio = { version = "1", features = ["full"] }
thiserror = "1"
tsz = "0.1.4"
unicode-segmentation = "1.10.1"
zstd = "0.13.0"

[dev-dependencies]
env_logger = "*"
rand = "0.8.5"
tempfile = "*"
tempdir = "*"
test-case = "*"

[dependencies.uuid]
version = "1.3.0"
features = [
    "v4",                # Generate random UUIDs
    "fast-rng",          # Use a faster (but still sufficiently random) RNG
    "macro-diagnostics", # Enable better diagnostics for compile-time UUIDs
]

[target.'cfg(loom)'.dependencies]
loom = { version = "0.7.1" }<|MERGE_RESOLUTION|>--- conflicted
+++ resolved
@@ -14,11 +14,8 @@
 futures = "0.3.30"
 dashmap = { version = "5.4.0", features = ["serde"] }
 dotenv = "0.15.0"
-<<<<<<< HEAD
 futures = "0.3"
 google-cloud-storage = "0.15.0"
-=======
->>>>>>> c6fdcd12
 lazy_static = "1.4.0"
 log = "0.4"
 object_store = { version = "0.9.0", features = ["aws", "gcp"] }
