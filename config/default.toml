--- conflicted
+++ resolved
@@ -1,12 +1,7 @@
 [coredb]
 # Storage configuration.
-<<<<<<< HEAD
 storage_type = "local"                # can be "local", "aws", "gcp" or "azure"
 cloud_storage_bucket_name = "dev-infino-data"   # only relevant if storage type is "aws", "gcp", or "azure"
-=======
-storage_type = "local"              # can be "local", "aws", "gcp" or "azure"
-aws_bucket_name = "dev-infino-data" # only relevant for storage type "aws"
->>>>>>> c6fdcd12
 index_dir_path = "data"
 
 # Index configuration.
