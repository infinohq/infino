use std::sync::Arc;

use chrono::Utc;
use log::{debug, error, info};

use tokio::time::{sleep, Duration};

use crate::AppState;
use crate::IS_SHUTDOWN;

/// Periodically commits CoreDB to disk (typically called in a thread so that CoreDB
/// can be asyncronously committed), and triggers retention policy every hour
pub async fn commit_in_loop(state: Arc<AppState>) {
  let mut last_trigger_policy_time = Utc::now().timestamp_millis() as u64;
  let policy_interval_ms = 3600000; // 1hr in ms
  loop {
<<<<<<< HEAD
=======
    // Flush write ahead log.
    let state_clone = state.clone();
    let flush_wal_handle = tokio::spawn(async move {
      state_clone.coredb.flush_wal().await;
    });

>>>>>>> fdb1b282
    let is_shutdown = IS_SHUTDOWN.load();
    // Commit the index to object store. Set commit_current_segment to is_shutdown -- i.e.,
    // commit the current segment only when the server is shutting down.
    let state_clone = state.clone();
    let is_shutdown_clone = is_shutdown;
    let commit_handle = tokio::spawn(async move {
      let result = state_clone.coredb.commit(is_shutdown_clone).await;

      // Handle the result of the commit operation
      match result {
        Ok(_) => debug!("Commit successful"),
        Err(e) => error!("Commit failed: {}", e),
      }
    });

    // Exit from the loop if is_shutdown is set.
    if is_shutdown {
      // Wait for wal flush thread to finish and check for errors.
      let result = flush_wal_handle.await;
      match result {
        Ok(_) => {
          info!("Write ahead log flush thread completed successfully");
        }
        Err(e) => {
          error!("Error while joining write ahead log flush thread {}", e);
        }
      }

      // Wait for commit thread to finish and check for errors.
      let result = commit_handle.await;
      match result {
        Ok(_) => {
          info!("Commit thread completed successfully");
        }
        Err(e) => {
          error!("Error while joining commit thread {}", e);
        }
      }
      break;
    }

    let current_time = Utc::now().timestamp_millis() as u64;
    // TODO: make trigger policy interval configurable
    if current_time - last_trigger_policy_time > policy_interval_ms {
      info!("Triggering retention policy on index in coredb");
      let result = state.coredb.trigger_retention().await;
      if let Err(e) = result {
        error!(
          "Error triggering retention policy on index in coredb: {}",
          e
        );
      }
      last_trigger_policy_time = current_time;
    }
    // Sleep for some time before committing again.
    sleep(Duration::from_millis(1000)).await;
  } // end loop {..}
}<|MERGE_RESOLUTION|>--- conflicted
+++ resolved
@@ -14,15 +14,12 @@
   let mut last_trigger_policy_time = Utc::now().timestamp_millis() as u64;
   let policy_interval_ms = 3600000; // 1hr in ms
   loop {
-<<<<<<< HEAD
-=======
     // Flush write ahead log.
     let state_clone = state.clone();
     let flush_wal_handle = tokio::spawn(async move {
       state_clone.coredb.flush_wal().await;
     });
 
->>>>>>> fdb1b282
     let is_shutdown = IS_SHUTDOWN.load();
     // Commit the index to object store. Set commit_current_segment to is_shutdown -- i.e.,
     // commit the current segment only when the server is shutting down.
