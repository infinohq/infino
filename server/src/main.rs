// This code is licensed under Elastic License 2.0
// https://www.elastic.co/licensing/elastic-license

//! The Infino server application and interface.
//!
//! The Infino server is an [Axum](https://docs.rs/axum/latest/axum/) web application that handles all API
//! requests to Infino.
//!
//! See an Infino architecture overview [here](https://github.com/infinohq/infino).
//! Infino has data ingestion APIs for storing data in Infino and query APIs
//! for retrieving data form Infino. Ingested data is persisted in a queue and forwarded to the
//! CoreDB database that stores and retrieves telemetry data in Infino.
//!
//! We also summarize logs using Generative AI models; we are currently using [OpenAI](https://platform.openai.com/)
//! but we are evaulating alternatives like [Llama2](https://github.com/facebookresearch/llama) and our own homegrown
//! models. More to come.

mod queue_manager;
mod utils;

use std::collections::HashMap;
use std::env;
use std::result::Result;
use std::sync::Arc;

use axum::extract::{Path, Query};
use axum::routing::{delete, put};
use axum::{debug_handler, extract::State, routing::get, routing::post, Json, Router};
use chrono::Utc;
use hyper::StatusCode;
use log::{debug, error, info};
use serde::{Deserialize, Serialize};
use serde_json::{Map, Value};
use tokio::net::TcpListener;
use tokio::sync::Mutex;
use tokio::task::JoinHandle;
use tokio::time::{sleep, Duration};

use tower_http::trace::TraceLayer;
use tracing_subscriber::EnvFilter;

use coredb::log::log_message::LogMessage;
use coredb::utils::environment::load_env;
use coredb::utils::error::{CoreDBError, SearchLogsError};
use coredb::CoreDB;

use crate::queue_manager::queue::RabbitMQ;
use crate::utils::error::InfinoError;
use crate::utils::openai_helper::OpenAIHelper;
use crate::utils::settings::Settings;
use crate::utils::shutdown::shutdown_signal;

/// Represents application state.
struct AppState {
  // The queue will be created only if use_rabbitmq = yes is specified in server config.
  queue: Option<RabbitMQ>,
  coredb: CoreDB,
  settings: Settings,
  openai_helper: OpenAIHelper,
}

#[derive(Debug, Deserialize, Serialize)]
/// Represents a logs query.
struct LogsQuery {
  text: String,
  start_time: Option<u64>,
  end_time: Option<u64>,
}

#[derive(Debug, Deserialize, Serialize)]
/// Represents a metrics query.
struct MetricsQuery {
  label_name: String,
  label_value: String,
  start_time: Option<u64>,
  end_time: Option<u64>,
}

#[derive(Debug, Deserialize, Serialize)]
/// Represents summarization query. 'k' is the number of results to summarize.
struct SummarizeQuery {
  text: String,
  k: Option<u32>,
  start_time: Option<u64>,
  end_time: Option<u64>,
}

#[derive(Debug, Deserialize, Serialize)]
struct SummarizeQueryResponse {
  summary: String,
  results: Vec<LogMessage>,
}

/// Periodically commits CoreDB to disk (typically called in a thread so that CoreDB
/// can be asyncronously committed), and triggers retention policy every hour
async fn commit_in_loop(
  state: Arc<AppState>,
  commit_interval_in_seconds: u32,
  shutdown_flag: Arc<Mutex<bool>>,
) {
  let mut last_trigger_policy_time = Utc::now().timestamp_millis() as u64;
  loop {
    let result = state.coredb.commit(true).await;

    let current_time = Utc::now().timestamp_millis() as u64;
    // TODO: make trigger policy interval configurable
    if current_time - last_trigger_policy_time > 3600000 {
      info!("Triggering retention policy on index in coredb");
      let result = state.coredb.trigger_retention().await;

      if let Err(e) = result {
        error!(
          "Error triggering retention policy on index in coredb: {}",
          e
        );
      }

      last_trigger_policy_time = current_time;
    }

    if *shutdown_flag.lock().await {
      info!("Received shutdown in commit thread. Exiting...");
      break;
    }

    if let Err(e) = result {
      error!("Error committing to coredb: {}", e);
    }

    sleep(Duration::from_secs(commit_interval_in_seconds as u64)).await;
  }
}

/// Axum application for Infino server.
async fn app(
  config_dir_path: &str,
  image_name: &str,
  image_tag: &str,
) -> (Router, JoinHandle<()>, Arc<Mutex<bool>>, Arc<AppState>) {
  // Read the settings from the config directory.
  let settings = Settings::new(config_dir_path).unwrap();

  // Create a new coredb.
  let coredb = match CoreDB::new(config_dir_path).await {
    Ok(coredb) => coredb,
    Err(err) => panic!("Unable to initialize coredb with err {}", err),
  };

  // Create RabbitMQ to store incoming requests.
  let rabbitmq_settings = settings.get_rabbitmq_settings();
  let container_name = rabbitmq_settings.get_container_name();
  let listen_port = rabbitmq_settings.get_listen_port();
  let stream_port = rabbitmq_settings.get_stream_port();

  let use_rabbitmq = settings.get_server_settings().get_use_rabbitmq();
  let mut queue = None;
  if use_rabbitmq {
    queue = Some(
      RabbitMQ::new(
        container_name,
        image_name,
        image_tag,
        listen_port,
        stream_port,
      )
      .await,
    );
  }

  let openai_helper = OpenAIHelper::new();

  let shared_state = Arc::new(AppState {
    queue,
    coredb,
    settings,
    openai_helper,
  });

  let server_settings = shared_state.settings.get_server_settings();
  let commit_interval_in_seconds = server_settings.get_commit_interval_in_seconds();

  // Start a thread to periodically commit coredb.
  info!("Spawning new thread to periodically commit");
  let commit_thread_shutdown_flag = Arc::new(Mutex::new(false));
  let commit_thread_handle = tokio::spawn(commit_in_loop(
    shared_state.clone(),
    commit_interval_in_seconds,
    commit_thread_shutdown_flag.clone(),
  ));

  // Build our application with a route
  let router: Router = Router::new()
    // GET methods
    .route("/get_index_dir", get(get_index_dir))
    .route("/ping", get(ping))
    .route("/search_logs", get(search_logs))
    .route("/search_metrics", get(search_metrics))
    .route("/summarize", get(summarize))
    //---
    // POST methods
    // TODO: all the APIs should have index name
    .route("/append_log", post(append_log))
    .route("/append_metric", post(append_metric))
    .route("/flush", post(flush))
    // POST methods to create and delete index
    .route("/:index_name", put(create_index))
    .route("/:index_name", delete(delete_index))
    .with_state(shared_state.clone())
    .layer(TraceLayer::new_for_http());

  (
    router,
    commit_thread_handle,
    commit_thread_shutdown_flag,
    shared_state,
  )
}

#[tokio::main]
/// Program entry point.
async fn main() {
  // Load environment variables from ".env" and ".env-creds" file.
  load_env();

  // If log level isn't set, set it to info.
  if env::var("RUST_LOG").is_err() {
    env::set_var("RUST_LOG", "info")
  }

  // Set up logging.
  tracing_subscriber::fmt()
    .with_env_filter(EnvFilter::from_default_env())
    .init();

  // Config directory path is relative to the current directory, and set in environment variable "INFINO_CONFIG_DIR_PATH".
  // Defaults to "config" if not set.
  let config_dir_path = &env::var("INFINO_CONFIG_DIR_PATH").unwrap_or_else(|_| "config".to_owned());

  let image_name = "rabbitmq";
  let image_tag = "3";

  // Create app.
  let (app, commit_thread_handle, commit_thread_shutdown_flag, shared_state) =
    app(config_dir_path, image_name, image_tag).await;

  // Start server.
  let port = shared_state.settings.get_server_settings().get_port();
  let host: &str = shared_state.settings.get_server_settings().get_host();
  let connection_string = &format!("{}:{}", host, port);
  let listener = TcpListener::bind(connection_string)
    .await
    .unwrap_or_else(|_| panic!("Could not listen using {}", connection_string));

  info!(
    "Starting Infino server on {}. Use Ctrl-C or SIGTERM to gracefully exit...",
    connection_string
  );

  axum::serve(listener, app)
    .with_graceful_shutdown(shutdown_signal())
    .await
    .unwrap();

  if shared_state.queue.is_some() {
    info!("Closing RabbitMQ connection...");
    let queue = shared_state.queue.as_ref().unwrap();
    queue.close_connection().await;

    info!("Stopping RabbitMQ container...");
    let rabbitmq_container_name = queue.get_container_name();
    RabbitMQ::stop_queue_container(rabbitmq_container_name)
      .expect("Could not stop rabbitmq container");
  }

  info!("Shutting down commit thread and waiting for it to finish...");
  *commit_thread_shutdown_flag.lock().await = true;
  commit_thread_handle
    .await
    .expect("Error while completing the commit thread");

  info!("Completed Infino server shuwdown");
}

/// Helper function to parse json input.
fn parse_json(value: &serde_json::Value) -> Result<Vec<Map<String, Value>>, InfinoError> {
  let mut json_objects: Vec<Map<String, Value>> = Vec::new();
  if value.is_object() {
    json_objects.push(value.as_object().unwrap().clone());
  } else if value.is_array() {
    let value_array = value.as_array().unwrap();
    for v in value_array {
      json_objects.push(v.as_object().unwrap().clone());
    }
  } else {
    let msg = format!("Invalid entry {}", value);
    error!("{}", msg);
    return Err(InfinoError::InvalidInput(msg));
  }

  Ok(json_objects)
}

/// Helper function to get timestamp value from given json object.
fn get_timestamp(value: &Map<String, Value>, timestamp_key: &str) -> Result<u64, InfinoError> {
  let result = value.get(timestamp_key);
  let timestamp: u64;
  match result {
    Some(v) => {
      if v.is_f64() {
        timestamp = v.as_f64().unwrap() as u64;
      } else if v.is_u64() {
        timestamp = v.as_u64().unwrap();
      } else {
        let msg = format!("Invalid timestamp {} in json {:?}", v, value);
        return Err(InfinoError::InvalidInput(msg));
      }
    }
    None => {
      let msg = format!("Could not find timestamp in json {:?}", value);
      return Err(InfinoError::InvalidInput(msg));
    }
  }

  Ok(timestamp)
}

/// Append log data to CoreDB.
async fn append_log(
  State(state): State<Arc<AppState>>,
  Json(log_json): Json<serde_json::Value>,
) -> Result<(), (StatusCode, String)> {
  debug!("Appending log entry {}", log_json);

  let is_queue = state.queue.is_some();

  let result = parse_json(&log_json);
  if result.is_err() {
    let msg = format!("Invalid log entry {}", log_json);
    error!("{}", msg);
    return Err((StatusCode::BAD_REQUEST, msg));
  }
  let log_json_objects = result.unwrap();

  let server_settings = state.settings.get_server_settings();
  let timestamp_key = server_settings.get_timestamp_key();

  for obj in log_json_objects {
    let obj_string = serde_json::to_string(&obj).unwrap();
    if is_queue {
      state
        .queue
        .as_ref()
        .unwrap()
        .publish(&obj_string)
        .await
        .unwrap();
    }

    let result = get_timestamp(&obj, timestamp_key);
    if result.is_err() {
      error!("Timestamp error, ignoring entry {:?}", obj);
      continue;
    }
    let timestamp = result.unwrap();

    let mut fields: HashMap<String, String> = HashMap::new();
    let mut text = String::new();
    let count = obj.len();
    for (i, (key, value)) in obj.iter().enumerate() {
      if key != timestamp_key && value.is_string() {
        let value_str = value.as_str().unwrap();
        fields.insert(key.to_owned(), value_str.to_owned());
        text.push_str(value_str);

        if i != count - 1 {
          // Seperate different field entries in text by space, so that they can be tokenized.
          text.push(' ');
        }
      }
    }

    state.coredb.append_log_message(timestamp, &fields, &text);
  }

  Ok(())
}

/// Append metric data to CoreDB.
async fn append_metric(
  State(state): State<Arc<AppState>>,
  Json(ts_json): Json<serde_json::Value>,
) -> Result<(), (StatusCode, String)> {
  debug!("Appending metric entry: {:?}", ts_json);

  let is_queue = state.queue.is_some();

  let result = parse_json(&ts_json);
  if result.is_err() {
    let msg = format!("Invalid time series entry {}", ts_json);
    error!("{}", msg);
    return Err((StatusCode::BAD_REQUEST, msg));
  }
  let ts_objects = result.unwrap();

  let server_settings = state.settings.get_server_settings();
  let timestamp_key: &str = server_settings.get_timestamp_key();
  let labels_key: &str = server_settings.get_labels_key();

  for obj in ts_objects {
    let obj_string = serde_json::to_string(&obj).unwrap();

    if is_queue {
      state
        .queue
        .as_ref()
        .unwrap()
        .publish(&obj_string)
        .await
        .unwrap();
    }

    // Retrieve the timestamp for this time series entry.
    let result = get_timestamp(&obj, timestamp_key);
    if result.is_err() {
      error!("Timestamp error, ignoring entry {:?}", obj);
      continue;
    }
    let timestamp = result.unwrap();

    // Find the labels for this time series entry.
    let mut labels: HashMap<String, String> = HashMap::new();
    for (key, value) in obj.iter() {
      if key == labels_key && value.is_object() {
        let value_object = value.as_object().unwrap();

        for (key, value) in value_object.iter() {
          if value.is_string() {
            let value_str = value.as_str().unwrap();
            labels.insert(key.to_owned(), value_str.to_owned());
          }
        }
      }
    }

    // Find individual metric points in this time series entry and insert in coredb.
    for (key, value) in obj.iter() {
      if key != timestamp_key && key != labels_key {
        let value_f64: f64;
        if value.is_f64() {
          value_f64 = value.as_f64().expect("Unexpected value type");
        } else if value.is_i64() {
          value_f64 = value.as_i64().expect("Unexpected value type") as f64;
        } else if value.is_u64() {
          value_f64 = value.as_u64().expect("Unexpected value type") as f64;
        } else {
          error!(
            "Ignoring value {} for key {} as it is not a number",
            value, key
          );
          continue;
        }

        state
          .coredb
          .append_metric_point(key, &labels, timestamp, value_f64);
      }
    }
  }

  Ok(())
}

/// Search logs in CoreDB.
/// TODO: adding debug_handler macro until we figure out the issue with AST not implementing Send trait.
#[debug_handler]
async fn search_logs(
  State(state): State<Arc<AppState>>,
  Query(logs_query): Query<LogsQuery>,
  json_body: String,
) -> Result<String, (StatusCode, String)> {
  debug!(
    "Searching logs with URL query: {:?}, JSON body: {:?}",
    logs_query, json_body
  );

  // Pass the deserialized JSON object directly to coredb.search_logs
  let results = state
    .coredb
    .search_logs(
      &logs_query.text,
      &json_body,
      logs_query.start_time.unwrap_or(0),
      logs_query
        .end_time
        .unwrap_or(Utc::now().timestamp_millis() as u64),
    )
    .await;

  match results {
    Ok(log_messages) => {
      let result_json =
        serde_json::to_string(&log_messages).expect("Could not convert search results to JSON");
      Ok(result_json)
    }
    Err(codedb_error) => {
      match codedb_error {
        CoreDBError::SearchLogsError(search_logs_error) => {
          // Handle the error and return an appropriate status code and error message.
          match search_logs_error {
            SearchLogsError::JsonParseError(_) => {
              Err((StatusCode::BAD_REQUEST, "Invalid JSON input".to_string()))
            }
            SearchLogsError::SegmentSearchError(_) => Err((
              StatusCode::INTERNAL_SERVER_ERROR,
              "Internal server error".to_string(),
            )),
            SearchLogsError::SegmentError(_) => Err((
              StatusCode::INTERNAL_SERVER_ERROR,
              "Internal server error".to_string(),
            )),
            SearchLogsError::NoQueryProvided => {
              Err((StatusCode::BAD_REQUEST, "No query provided".to_string()))
            }
          }
        }
        _ => Err((
          StatusCode::INTERNAL_SERVER_ERROR,
          "Internal server error".to_string(),
        )),
      }
    }
  }
}

async fn summarize(
  State(state): State<Arc<AppState>>,
  Query(summarize_query): Query<SummarizeQuery>,
  json_body: String,
) -> Result<String, (StatusCode, String)> {
  debug!(
    "Summarizing logs with URL query: {:?}, JSON body: {:?}",
    summarize_query, json_body
  );

  // Number of log messages to summarize.
  let k = summarize_query.k.unwrap_or(100);

  // Call search_logs and handle errors
  let results = state
    .coredb
    .search_logs(
      &summarize_query.text,
      &json_body,
      summarize_query.start_time.unwrap_or(0),
      summarize_query
        .end_time
        .unwrap_or(Utc::now().timestamp_millis() as u64),
    )
    .await;

  match results {
    Ok(results) => {
      // Call openai_helper.summarize and handle errors
      match state.openai_helper.summarize(&results, k) {
        Some(summary) => {
          let response = SummarizeQueryResponse { summary, results };

          let retval =
            serde_json::to_string(&response).expect("Could not convert search results to json");
          Ok(retval)
        }
        None => {
          let mut msg: String = "Could not summarize logs.".to_owned();
          let is_var_set = std::env::var_os("OPENAI_API_KEY").is_some();
          if !is_var_set {
            msg = format!("{} Pl check if OPENAI_API_KEY is set.", msg);
          }

          Err((StatusCode::FAILED_DEPENDENCY, msg))
        }
      }
    }
    Err(codedb_error) => {
      match codedb_error {
        CoreDBError::SearchLogsError(search_logs_error) => {
          // Handle the error and return an appropriate status code and error message.
          match search_logs_error {
            SearchLogsError::JsonParseError(_) => {
              Err((StatusCode::BAD_REQUEST, "Invalid JSON input".to_string()))
            }
            SearchLogsError::SegmentSearchError(_) => Err((
              StatusCode::INTERNAL_SERVER_ERROR,
              "Internal server error".to_string(),
            )),
            SearchLogsError::SegmentError(_) => Err((
              StatusCode::INTERNAL_SERVER_ERROR,
              "Internal server error".to_string(),
            )),
            SearchLogsError::NoQueryProvided => {
              Err((StatusCode::BAD_REQUEST, "No query provided".to_string()))
            }
          }
        }
        _ => Err((
          StatusCode::INTERNAL_SERVER_ERROR,
          "Internal server error".to_string(),
        )),
      }
    }
  }
}

/// Search metrics in CoreDB.
async fn search_metrics(
  State(state): State<Arc<AppState>>,
  Query(metrics_query): Query<MetricsQuery>,
) -> Result<String, (StatusCode, String)> {
  debug!("Searching metrics: {:?}", metrics_query);

  let results = state
    .coredb
    .get_metrics(
      &metrics_query.label_name,
      &metrics_query.label_value,
      // The default for range start time is 0.
      metrics_query.start_time.unwrap_or(0_u64),
      // The default for range end time is the current time.
      metrics_query
        .end_time
        .unwrap_or(Utc::now().timestamp_millis() as u64),
    )
    .await;

  match results {
    Ok(metrics) => {
      Ok(serde_json::to_string(&metrics).expect("Could not convert search results to json"))
    }

    // TODO: separate between user triggered errors and internal errors.
    Err(_) => Err((
      StatusCode::INTERNAL_SERVER_ERROR,
      "Internal server error".to_string(),
    )),
  }
}

/// Flush the index to disk.
async fn flush(State(state): State<Arc<AppState>>) -> Result<(), (StatusCode, String)> {
  // sync_after_commit flag is set to true to focibly flush the index to disk. This is used usually during tests and should be avoided in production.
  let result = state.coredb.commit(true).await;

  match result {
    Ok(result) => Ok(result),

    // TODO: separate between user triggered errors and internal errors.
    Err(_) => Err((
      StatusCode::INTERNAL_SERVER_ERROR,
      "Internal server error".to_string(),
    )),
  }
}

/// Get index directory used by CoreDB.
async fn get_index_dir(State(state): State<Arc<AppState>>) -> String {
  state.coredb.get_index_dir()
}

/// Ping to check if the server is up.
async fn ping(State(_state): State<Arc<AppState>>) -> String {
  "OK".to_owned()
}

/// Create a new index in CoreDB with the given name.
#[debug_handler]
async fn create_index(
  state: State<Arc<AppState>>,
  Path(index_name): Path<String>,
) -> Result<(), (StatusCode, String)> {
  debug!("Creating index {}", index_name);

  let result = state.coredb.create_index(&index_name).await;

  if result.is_err() {
    let msg = format!("Could not create index {}", index_name);
    error!("{}", msg);
    return Err((StatusCode::BAD_REQUEST, msg));
  }

  Ok(())
}

/// Create a function to delete an index with given name.
async fn delete_index(
  State(state): State<Arc<AppState>>,
  Path(index_name): Path<String>,
) -> Result<(), (StatusCode, String)> {
  debug!("Deleting index {}", index_name);

  let result = state.coredb.delete_index(&index_name).await;
  if result.is_err() {
    let msg = format!("Could not delete index {}", index_name);
    error!("{} with error: {}", msg, result.err().unwrap());
    return Err((StatusCode::BAD_REQUEST, msg));
  }

  Ok(())
}

#[cfg(test)]
mod tests {
  use std::fs::File;
  use std::io::Write;

  use axum::{
    body::Body,
    http::{self, Request, StatusCode},
  };
  use chrono::Utc;
  use serde_json::json;
  use tempdir::TempDir;
  use test_case::test_case;
  use tower::Service;
  use urlencoding::encode;

  use coredb::index_manager::index::Index;
  use coredb::log::log_message::LogMessage;
  use coredb::metric::metric_point::MetricPoint;
  use coredb::storage_manager::storage::Storage;
  use coredb::storage_manager::storage::StorageType;
  use coredb::utils::io::get_joined_path;
  use coredb::utils::tokenize::FIELD_DELIMITER;

  use super::*;

  #[derive(Debug, Deserialize, Serialize)]
  /// Represents an entry in the metric append request.
  struct Metric {
    time: u64,
    metric_name_value: HashMap<String, f64>,
    labels: HashMap<String, String>,
  }

  /// Helper function to initialize a logger for tests.
  fn init() {
    let _ = env_logger::builder()
      .is_test(true)
      .filter_level(log::LevelFilter::Info)
      .try_init();
  }

  /// Helper function to create a test configuration.
  fn create_test_config(
    config_dir_path: &str,
    index_dir_path: &str,
    container_name: &str,
    use_rabbitmq: bool,
  ) {
    // Create a test config in the directory config_dir_path.
    let config_file_path =
      get_joined_path(config_dir_path, Settings::get_default_config_file_name());
    {
      let index_dir_path_line = format!("index_dir_path = \"{}\"\n", index_dir_path);
      let default_index_name = format!("default_index_name = \"{}\"\n", ".default");
      let container_name_line = format!("container_name = \"{}\"\n", container_name);
      let use_rabbitmq_str = use_rabbitmq
        .then(|| "yes".to_string())
        .unwrap_or_else(|| "no".to_string());
      let use_rabbitmq_line = format!("use_rabbitmq = \"{}\"\n", use_rabbitmq_str);

      // Note that we use different rabbitmq ports from the Infino server as well as other tests, so that there is no port conflict.
      let rabbitmq_listen_port = 2224;
      let rabbitmq_stream_port = 2225;
      let rabbimq_listen_port_line = format!("listen_port = \"{}\"\n", rabbitmq_listen_port);
      let rabbimq_stream_port_line = format!("stream_port = \"{}\"\n", rabbitmq_stream_port);

      let mut file = File::create(config_file_path).unwrap();

      // Write coredb section.
      file.write_all(b"[coredb]\n").unwrap();
      file.write_all(index_dir_path_line.as_bytes()).unwrap();
      file.write_all(default_index_name.as_bytes()).unwrap();
      file
        .write_all(b"segment_size_threshold_megabytes = 0.1\n")
        .unwrap();
      file.write_all(b"memory_budget_megabytes = 0.4\n").unwrap();
<<<<<<< HEAD
      file.write_all(b"retention_days = 30\n").unwrap();
=======
      file.write_all(b"storage_type = \"local\"\n").unwrap();
>>>>>>> 9b98d186

      // Write server section.
      file.write_all(b"[server]\n").unwrap();
      file.write_all(b"port = 3000\n").unwrap();
      file.write_all(b"host = \"127.0.0.1\"\n").unwrap();
      file.write_all(b"commit_interval_in_seconds = 1\n").unwrap();
      file.write_all(b"timestamp_key = \"date\"\n").unwrap();
      file.write_all(b"labels_key = \"labels\"\n").unwrap();
      file.write_all(use_rabbitmq_line.as_bytes()).unwrap();

      // Write rabbitmq section.
      file.write_all(b"[rabbitmq]\n").unwrap();
      file.write_all(rabbimq_listen_port_line.as_bytes()).unwrap();
      file.write_all(rabbimq_stream_port_line.as_bytes()).unwrap();
      file.write_all(container_name_line.as_bytes()).unwrap();
    }
  }

  async fn check_search_logs(
    app: &mut Router,
    config_dir_path: &str,
    search_text: &str,
    query: LogsQuery,
    log_messages_expected: Vec<LogMessage>,
  ) -> Result<(), CoreDBError> {
    let query_start_time = query
      .start_time
      .map_or_else(|| "".to_owned(), |value| format!("&start_time={}", value));
    let query_end_time = query
      .end_time
      .map_or_else(|| "".to_owned(), |value| format!("&end_time={}", value))
      .to_owned();
    let query_string = format!(
      "text={}{}{}",
      encode(&query.text),
      query_start_time,
      query_end_time
    );

    let uri = format!("/search_logs?{}", query_string);

    // Now call search to get the documents.
    let response = app
      .call(
        Request::builder()
          .method(http::Method::GET)
          .uri(uri)
          .header(http::header::CONTENT_TYPE, mime::APPLICATION_JSON.as_ref())
          .body(Body::from(""))
          .unwrap(),
      )
      .await
      .unwrap();

    assert_eq!(response.status(), StatusCode::OK);

    let body = axum::body::to_bytes(response.into_body(), usize::MAX)
      .await
      .unwrap();
    let log_messages_received: Vec<LogMessage> = serde_json::from_slice(&body).unwrap();

    assert_eq!(log_messages_expected.len(), log_messages_received.len());
    assert_eq!(log_messages_expected, log_messages_received);

    // Sleep for 2 seconds and refresh from the index directory.
    sleep(Duration::from_millis(2000)).await;

    let refreshed_coredb = CoreDB::refresh(config_dir_path).await?;
    let start_time = query.start_time.unwrap_or(0);
    let end_time = query
      .end_time
      .unwrap_or(Utc::now().timestamp_millis() as u64);

    // Handle errors from search_logs
    let log_messages_result = refreshed_coredb
      .search_logs(search_text, "", start_time, end_time)
      .await;

    match log_messages_result {
      Ok(log_messages_received) => {
        assert_eq!(log_messages_expected.len(), log_messages_received.len());
        assert_eq!(log_messages_expected, log_messages_received);
      }
      Err(search_logs_error) => {
        // Handle the error from search_logs
        eprintln!("Error in search_logs: {:?}", search_logs_error);
      }
    }

    Ok(())
  }

  fn check_metric_point_vectors(expected: &Vec<MetricPoint>, received: &Vec<MetricPoint>) {
    assert_eq!(expected.len(), received.len());

    // The time series is sorted by time - and in tests we may insert multiple values at the same time instant.
    // To avoid test failure in such scenarios, we compare the times and values separately. We also need to sort
    // received values as they may not be in sorted order (only time is the sort key in time series).
    let expected_times: Vec<u64> = expected.iter().map(|item| item.get_time()).collect();
    let expected_values: Vec<f64> = expected.iter().map(|item| item.get_value()).collect();
    let received_times: Vec<u64> = received.iter().map(|item| item.get_time()).collect();
    let mut received_values: Vec<f64> = received.iter().map(|item| item.get_value()).collect();
    received_values.sort_by(|a, b| a.partial_cmp(b).unwrap());

    assert_eq!(expected_times, received_times);
    assert_eq!(expected_values, received_values);
  }

  async fn check_time_series(
    app: &mut Router,
    config_dir_path: &str,
    query: MetricsQuery,
    metric_points_expected: Vec<MetricPoint>,
  ) -> Result<(), CoreDBError> {
    let query_start_time = query
      .start_time
      .map_or_else(|| "".to_owned(), |value| format!("&start_time={}", value));
    let query_end_time = query
      .end_time
      .map_or_else(|| "".to_owned(), |value| format!("&end_time={}", value));
    let query_string = format!(
      "label_name={}&label_value={}{}{}",
      encode(&query.label_name),
      encode(&query.label_value),
      query_start_time,
      query_end_time
    );

    let uri = format!("/search_metrics?{}", query_string);
    info!("Checking for uri: {}", uri);

    // Now call search to get the documents.
    let response = app
      .call(
        Request::builder()
          .method(http::Method::GET)
          .uri(uri)
          .header(http::header::CONTENT_TYPE, mime::TEXT_PLAIN.as_ref())
          .body(Body::from(""))
          .unwrap(),
      )
      .await
      .unwrap();

    assert_eq!(response.status(), StatusCode::OK);

    let body = axum::body::to_bytes(response.into_body(), usize::MAX)
      .await
      .unwrap();
    let mut metric_points_received: Vec<MetricPoint> = serde_json::from_slice(&body).unwrap();

    check_metric_point_vectors(&metric_points_expected, &metric_points_received);

    // Sleep for 2 seconds and refresh from the index directory.
    sleep(Duration::from_millis(2000)).await;

    let refreshed_coredb = CoreDB::refresh(config_dir_path).await?;
    let start_time = query.start_time.unwrap_or(0);
    let end_time = query
      .end_time
      .unwrap_or(Utc::now().timestamp_millis() as u64);
    metric_points_received = refreshed_coredb
      .get_metrics(&query.label_name, &query.label_value, start_time, end_time)
      .await
      .expect("Could not get metrics");

    check_metric_point_vectors(&metric_points_expected, &metric_points_received);

    Ok(())
  }

  // Only run the tests without rabbitmq, as that is the use-case we are targeting.
  // #[test_case(true ; "use rabbitmq")]
  #[test_case(false ; "do not use rabbitmq")]
  #[tokio::test]
  async fn test_basic(use_rabbitmq: bool) -> Result<(), CoreDBError> {
    init();

    let config_dir = TempDir::new("config_test").unwrap();
    let config_dir_path = config_dir.path().to_str().unwrap();
    let index_dir = TempDir::new("index_test").unwrap();
    let index_dir_path = index_dir.path().to_str().unwrap();
    let container_name = "infino-test-main-rs";

    create_test_config(
      config_dir_path,
      index_dir_path,
      container_name,
      use_rabbitmq,
    );
    println!("Config dir path {}", config_dir_path);

    // Create the app.
    let (mut app, _, _, _) = app(config_dir_path, "rabbitmq", "3").await;

    // Check whether the /ping works.
    let response = app
      .call(
        Request::builder()
          .method(http::Method::GET)
          .uri("/ping")
          .body(Body::from(""))
          .unwrap(),
      )
      .await
      .unwrap();
    assert_eq!(response.status(), StatusCode::OK);

    // **Part 1**: Test insertion and search of log messages
    let num_log_messages = 100;
    let mut log_messages_expected = Vec::new();
    for _ in 0..num_log_messages {
      let time = Utc::now().timestamp_millis() as u64;

      let mut log = HashMap::new();
      log.insert("date", json!(time));
      log.insert("field12", json!("value1 value2"));
      log.insert("field34", json!("value3 value4"));

      let response = app
        .call(
          Request::builder()
            .method(http::Method::POST)
            .uri("/append_log")
            .header(http::header::CONTENT_TYPE, mime::APPLICATION_JSON.as_ref())
            .body(Body::from(serde_json::to_string(&log).unwrap()))
            .unwrap(),
        )
        .await
        .unwrap();
      assert_eq!(response.status(), StatusCode::OK);

      // Create the expected LogMessage.
      let mut fields = HashMap::new();
      fields.insert("field12".to_owned(), "value1 value2".to_owned());
      fields.insert("field34".to_owned(), "value3 value4".to_owned());
      let text = "value1 value2 value3 value4";
      let log_message_expected = LogMessage::new_with_fields_and_text(time, &fields, text);
      log_messages_expected.push(log_message_expected);
    } // end for

    // Sort the expected log messages in reverse chronological order.
    log_messages_expected.sort();

    let search_query = &format!("value1 field34{}value4", FIELD_DELIMITER);

    let query = LogsQuery {
      start_time: None,
      end_time: None,
      text: search_query.to_owned(),
    };
    check_search_logs(
      &mut app,
      config_dir_path,
      search_query,
      query,
      log_messages_expected,
    )
    .await?;

    // End time in this query is too old - this should yield 0 results.
    let query_too_old = LogsQuery {
      start_time: Some(1),
      end_time: Some(10000),
      text: search_query.to_owned(),
    };
    check_search_logs(
      &mut app,
      config_dir_path,
      search_query,
      query_too_old,
      Vec::new(),
    )
    .await?;

    // **Part 2**: Test insertion and search of time series metric points.
    let num_metric_points = 100;
    let mut metric_points_expected = Vec::new();
    let name_for_metric_name_label = "__name__";
    let metric_name = "some_metric_name";

    for i in 0..num_metric_points {
      let time = Utc::now().timestamp_millis() as u64;
      let value = i as f64;
      let metric_point = MetricPoint::new(time, i as f64);

      let json_str = format!("{{\"date\": {}, \"{}\":{}}}", time, metric_name, value);
      metric_points_expected.push(metric_point);

      // Insert the metric.
      let response = app
        .call(
          Request::builder()
            .method(http::Method::POST)
            .uri("/append_metric")
            .header(http::header::CONTENT_TYPE, mime::APPLICATION_JSON.as_ref())
            .body(Body::from(json_str))
            .unwrap(),
        )
        .await
        .unwrap();
      assert_eq!(response.status(), StatusCode::OK);
    }

    // Check whether we get all the metric points back when the start and end_times are not specified
    // (i.e., they will default to 0 and to current time respectively).
    let query = MetricsQuery {
      label_name: name_for_metric_name_label.to_owned(),
      label_value: metric_name.to_owned(),
      start_time: None,
      end_time: None,
    };
    check_time_series(&mut app, config_dir_path, query, metric_points_expected).await?;

    // End time in this query is too old - this should yield 0 results.
    let query_too_old = MetricsQuery {
      label_name: name_for_metric_name_label.to_owned(),
      label_value: metric_name.to_owned(),
      start_time: Some(1),
      end_time: Some(10000),
    };
    check_time_series(&mut app, config_dir_path, query_too_old, Vec::new()).await?;

    // Check whether the /flush works.
    let response = app
      .call(
        Request::builder()
          .method(http::Method::POST)
          .uri("/flush")
          .body(Body::from(""))
          .unwrap(),
      )
      .await
      .unwrap();
    assert_eq!(response.status(), StatusCode::OK);

    // Stop the RabbbitMQ container.
    let _ = RabbitMQ::stop_queue_container(container_name);

    Ok(())
  }

  /// Write test to test Create and Delete index APIs.
  #[test_case(false ; "do not use rabbitmq")]
  #[tokio::test]
  async fn test_create_delete_index(use_rabbitmq: bool) {
    init();

    let config_dir = TempDir::new("config_test").unwrap();
    let config_dir_path = config_dir.path().to_str().unwrap();
    let index_dir = TempDir::new("index_test").unwrap();
    let index_dir_path = index_dir.path().to_str().unwrap();
    let container_name = "infino-test-main-rs";
    let storage = Storage::new(&StorageType::Local)
      .await
      .expect("Could not create storage");

    create_test_config(
      config_dir_path,
      index_dir_path,
      container_name,
      use_rabbitmq,
    );

    // Create the app.
    let (mut app, _, _, _) = app(config_dir_path, "rabbitmq", "3").await;

    // Create an index.
    let index_name = "test_index";
    let response = app
      .call(
        Request::builder()
          .method(http::Method::PUT)
          .uri(&format!("/{}", index_name))
          .body(Body::from(""))
          .unwrap(),
      )
      .await
      .unwrap();
    assert_eq!(response.status(), StatusCode::OK);

    // Check whether the metadata file in the index directory exists.
    let index_dir_path = get_joined_path(index_dir_path, index_name);
    let metadata_file_path = &format!("{}/{}", index_dir_path, Index::get_metadata_file_name());
    assert!(storage.check_path_exists(metadata_file_path).await);

    // Delete the index.
    let response = app
      .call(
        Request::builder()
          .method(http::Method::DELETE)
          .uri(&format!("/{}", index_name))
          .body(Body::from(""))
          .unwrap(),
      )
      .await
      .unwrap();
    assert_eq!(response.status(), StatusCode::OK);

    // Check whether the index directory exists.
    assert!(!storage.check_path_exists(metadata_file_path).await);

    // Stop the RabbbitMQ container.
    let _ = RabbitMQ::stop_queue_container(container_name);
  }
}<|MERGE_RESOLUTION|>--- conflicted
+++ resolved
@@ -783,11 +783,8 @@
         .write_all(b"segment_size_threshold_megabytes = 0.1\n")
         .unwrap();
       file.write_all(b"memory_budget_megabytes = 0.4\n").unwrap();
-<<<<<<< HEAD
       file.write_all(b"retention_days = 30\n").unwrap();
-=======
       file.write_all(b"storage_type = \"local\"\n").unwrap();
->>>>>>> 9b98d186
 
       // Write server section.
       file.write_all(b"[server]\n").unwrap();
