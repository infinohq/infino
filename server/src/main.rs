--- conflicted
+++ resolved
@@ -50,6 +50,7 @@
 
 use coredb::utils::environment::load_env;
 use coredb::utils::error::{CoreDBError, QueryError};
+use coredb::utils::request::{check_query_time, parse_time_range};
 use coredb::utils::request::{check_query_time, parse_time_range};
 use coredb::CoreDB;
 
@@ -407,31 +408,7 @@
   let server_settings = state.settings.get_server_settings();
   let timestamp_key = server_settings.get_timestamp_key();
 
-<<<<<<< HEAD
-  let mut items = Vec::new(); // Initialize vector to store items in bulk response
-
-  for obj in log_json_objects {
-    let obj_string = serde_json::to_string(&obj).unwrap();
-    if is_queue {
-      state
-        .queue
-        .as_ref()
-        .unwrap()
-        .publish(&obj_string)
-        .await
-        .unwrap();
-    }
-
-    let timestamp = get_timestamp(&obj, timestamp_key).unwrap_or_else(|err| {
-      error!(
-        "Timestamp error, adding current time stamp. Entry {:?}: {}",
-        obj, err
-      );
-      chrono::Utc::now().timestamp_millis() as u64
-    });
-=======
   let mut items = Vec::new();
->>>>>>> 897ede52
 
   // Append each entry
   // TODO: Skip logs with errors instead of throwing
@@ -459,36 +436,6 @@
         });
         items.push(index_item);
       }
-<<<<<<< HEAD
-    }
-
-    let result = state
-      .coredb
-      .append_log_message(&index_name, timestamp, &fields, &text)
-      .await;
-
-    match result {
-      Ok(doc_id) => {
-        let index_item = json!({
-            "index": {
-                "_index": "my_index",
-                "_type": "_doc",
-                "_id": doc_id,
-                "_version": 1,
-                "result": "created",
-                "_shards": {
-                    "total": 1,
-                    "successful": 1,
-                    "failed": 0
-                },
-                "_seq_no": 0,
-                "_primary_term": 1
-            }
-        });
-        items.push(index_item);
-      }
-=======
->>>>>>> 897ede52
       Err(error) => {
         match error {
           CoreDBError::TooManyAppendsError() => {
