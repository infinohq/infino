--- conflicted
+++ resolved
@@ -291,7 +291,6 @@
   state: Arc<AppState>,
   timestamp_key: &str,
 ) -> Result<u32, CoreDBError> {
-<<<<<<< HEAD
   let obj_string = serde_json::to_string(&obj).unwrap();
   if is_queue {
     state
@@ -304,15 +303,6 @@
   }
 
   let timestamp = get_timestamp(&obj, timestamp_key)?;
-=======
-  let timestamp = get_timestamp(&obj, timestamp_key).unwrap_or_else(|err| {
-    warn!(
-      "Timestamp error, adding current time stamp. Entry {:?}: {}",
-      obj, err
-    );
-    chrono::Utc::now().timestamp_millis() as u64
-  });
->>>>>>> 67e3bad0
 
   let mut fields: HashMap<String, String> = HashMap::new();
   let mut text = String::new();
@@ -511,7 +501,6 @@
   Ok(())
 }
 
-<<<<<<< HEAD
 /// Process the bulk request body that may include newline-delimited JSON, comma-delimited entries,
 /// or a mix of both, into a Vec of serde_json::Value.
 fn process_bulk_json_body(json_body: &str) -> Result<Vec<Value>, (StatusCode, String)> {
@@ -557,30 +546,6 @@
     processed_entries.len()
   );
   Ok(processed_entries)
-=======
-#[allow(clippy::single_char_pattern)]
-fn process_bulk_json_body(json_body: &str) -> Result<Vec<Value>, (StatusCode, String)> {
-  // Preprocess the bulk request input to ensure it's in a JSON array format
-  let json_array_string = format!("[{}]", json_body.replace("\r\n", ",").replace('\n', ","));
-
-  // Parse the preprocessed bulk request as a JSON array
-  match serde_json::from_str::<Vec<Value>>(&json_array_string) {
-    Ok(json_array) => {
-      debug!(
-        "Successfully parsed JSON array with {} elements",
-        json_array.len()
-      );
-      Ok(json_array)
-    }
-    Err(e) => {
-      error!("Failed to parse JSON array: {}", e);
-      Err((
-        StatusCode::BAD_REQUEST,
-        "Failed to parse JSON array from input.".to_string(),
-      ))
-    }
-  }
->>>>>>> 67e3bad0
 }
 
 /// Bulk append data to CoreDB.
@@ -603,11 +568,8 @@
     .write_all(&json_body.to_string().into_bytes()[..])
     .unwrap();
 
-<<<<<<< HEAD
   let is_queue = state.queue.is_some();
 
-=======
->>>>>>> 67e3bad0
   let actions = process_bulk_json_body(&json_body)?;
 
   let server_settings = state.settings.get_server_settings();
@@ -1976,10 +1938,17 @@
     let index_dir_path = index_dir.path().to_str().unwrap();
     let wal_dir = TempDir::new("wal_test").unwrap();
     let wal_dir_path = wal_dir.path().to_str().unwrap();
-
-    create_test_config(config_dir_path, index_dir_path, wal_dir_path);
-
-    let (mut app, _, _) = app(config_dir_path).await;
+    let container_name = "infino-test-main-rs";
+
+    create_test_config(
+      config_dir_path,
+      index_dir_path,
+      wal_dir_path,
+      container_name,
+      use_rabbitmq,
+    );
+
+    let (mut app, _, _) = app(config_dir_path, "rabbitmq", "3").await;
 
     // Create a single index.
     let response = app
@@ -2003,7 +1972,6 @@
     let body = bulk_request;
     let path = format!("/{}/bulk", index_name);
 
-<<<<<<< HEAD
     let response = app
       .call(
         Request::builder()
@@ -2109,9 +2077,9 @@
 
     let (mut app, _, _) = app(config_dir_path, "rabbitmq", "3").await;
 
-    // Create a single index.
-=======
->>>>>>> 67e3bad0
+    let body = bulk_request;
+    let path = format!("/{}/bulk", index_name);
+
     let response = app
       .call(
         Request::builder()
@@ -2127,7 +2095,21 @@
     // Verify the response status code
     assert_eq!(response.status(), StatusCode::OK);
 
-<<<<<<< HEAD
+    // Read the response body and verify the expected outcome
+    let response_body = axum::body::to_bytes(response.into_body(), usize::MAX)
+      .await
+      .unwrap();
+    let response_json: serde_json::Value = serde_json::from_slice(&response_body).unwrap();
+
+    // Make sure documents are inserted correctly.
+    assert_eq!(response_json["errors"], false);
+
+    // *** Test comma delimited inserts
+    let bulk_request = format!(
+      "{{\"index\": {{\"_index\": \"{}\", \"_id\": \"5\"}}}},{{\"title\": \"Document 5\", \"content\": \"Example content 5\"}},{{\"delete\": {{\"_index\": \"{}\", \"_id\": \"6\"}}}},{{\"create\": {{\"_index\": \"{}\", \"_id\": \"7\"}}}},{{\"title\": \"Document 7\", \"content\": \"Example content 7\"}}\r\n{{\"update\": {{\"_index\": \"{}\", \"_id\": \"8\"}}}}\r\n{{\"doc\": {{\"content\": \"Updated content 8\"}}}}",
+      index_name, index_name, index_name, index_name
+    );
+
     // *** Test comma delimited inserts
     let bulk_request = format!(
       r#"{{ "index": {{ "_index": "{}", "_id": "56301" }} }},
@@ -2136,23 +2118,6 @@
   {{ "date": 1711333726401, "message": "[Mon Feb 27 05:40:53 2006] [error] [client 212.34.140.103] File does not exist: /var/www/html/articles" }}"#,
       index_name, index_name
     );
-=======
-    // Read the response body and verify the expected outcome
-    let response_body = axum::body::to_bytes(response.into_body(), usize::MAX)
-      .await
-      .unwrap();
-    let response_json: serde_json::Value = serde_json::from_slice(&response_body).unwrap();
-
-    // Make sure documents are inserted correctly.
-    assert_eq!(response_json["errors"], false);
-
-    // *** Test comma delimited inserts
-    let bulk_request = format!(
-      "{{\"index\": {{\"_index\": \"{}\", \"_id\": \"5\"}}}},{{\"title\": \"Document 5\", \"content\": \"Example content 5\"}},{{\"delete\": {{\"_index\": \"{}\", \"_id\": \"6\"}}}},{{\"create\": {{\"_index\": \"{}\", \"_id\": \"7\"}}}},{{\"title\": \"Document 7\", \"content\": \"Example content 7\"}}\r\n{{\"update\": {{\"_index\": \"{}\", \"_id\": \"8\"}}}}\r\n{{\"doc\": {{\"content\": \"Updated content 8\"}}}}",
-      index_name, index_name, index_name, index_name
-    );
-
->>>>>>> 67e3bad0
     let body = bulk_request;
     let path = format!("/{}/bulk", index_name);
 
@@ -2205,4 +2170,120 @@
     let body_str = std::str::from_utf8(&bytes).expect("Body was not valid UTF-8");
     debug!("Response content: {}", body_str);
   }
+
+  #[test_case(false ; "do not use rabbitmq")]
+  #[tokio::test]
+  async fn test_bulk_operation_no_timestamp(use_rabbitmq: bool) {
+    let config_dir = TempDir::new("config_test").unwrap();
+    let config_dir_path = config_dir.path().to_str().unwrap();
+    let index_name = "bulk_test";
+    let index_dir = TempDir::new(index_name).unwrap();
+    let index_dir_path = index_dir.path().to_str().unwrap();
+    let wal_dir = TempDir::new("wal_test").unwrap();
+    let wal_dir_path = wal_dir.path().to_str().unwrap();
+    let container_name = "infino-test-main-rs";
+
+    create_test_config(
+      config_dir_path,
+      index_dir_path,
+      wal_dir_path,
+      container_name,
+      use_rabbitmq,
+    );
+
+    let (mut app, _, _) = app(config_dir_path, "rabbitmq", "3").await;
+
+    let body = bulk_request;
+    let path = format!("/{}/bulk", index_name);
+
+    let response = app
+      .call(
+        Request::builder()
+          .method(http::Method::POST)
+          .uri(&path)
+          .header("Content-Type", "application/x-ndjson")
+          .body(Body::from(body))
+          .unwrap(),
+      )
+      .await
+      .unwrap();
+
+    // Verify the response status code
+    assert_eq!(response.status(), StatusCode::OK);
+
+    // Read the response body and verify the expected outcome
+    let response_body = axum::body::to_bytes(response.into_body(), usize::MAX)
+      .await
+      .unwrap();
+    let response_json: serde_json::Value = serde_json::from_slice(&response_body).unwrap();
+
+    // Make sure documents are inserted correctly.
+    assert_eq!(response_json["errors"], false);
+
+    // *** Test comma delimited inserts
+    let bulk_request = format!(
+      "{{\"index\": {{\"_index\": \"{}\", \"_id\": \"5\"}}}},{{\"title\": \"Document 5\", \"content\": \"Example content 5\"}},{{\"delete\": {{\"_index\": \"{}\", \"_id\": \"6\"}}}},{{\"create\": {{\"_index\": \"{}\", \"_id\": \"7\"}}}},{{\"title\": \"Document 7\", \"content\": \"Example content 7\"}}\r\n{{\"update\": {{\"_index\": \"{}\", \"_id\": \"8\"}}}}\r\n{{\"doc\": {{\"content\": \"Updated content 8\"}}}}",
+      index_name, index_name, index_name, index_name
+    );
+
+    // *** Test comma delimited inserts
+    let bulk_request = format!(
+      r#"{{ "index": {{ "_index": "{}", "_id": "56301" }} }},
+  {{ "date": 1711333726401, "message": "[Mon Feb 27 05:40:53 2006] [error] [client 212.34.140.103] File does not exist: /var/www/html/articles" }},
+  {{ "index": {{ "_index": "{}", "_id": "56302" }} }},
+  {{ "date": 1711333726401, "message": "[Mon Feb 27 05:40:53 2006] [error] [client 212.34.140.103] File does not exist: /var/www/html/articles" }}"#,
+      index_name, index_name
+    );
+    let body = bulk_request;
+    let path = format!("/{}/bulk", index_name);
+
+    let response = app
+      .call(
+        Request::builder()
+          .method(http::Method::POST)
+          .uri(&path)
+          .header("Content-Type", "application/x-ndjson")
+          .body(Body::from(body))
+          .unwrap(),
+      )
+      .await
+      .unwrap();
+
+    // Verify the response status code
+    assert_eq!(response.status(), StatusCode::OK);
+
+    // Read the response body and verify the expected outcome
+    let response_body = axum::body::to_bytes(response.into_body(), usize::MAX)
+      .await
+      .unwrap();
+    let response_json: serde_json::Value = serde_json::from_slice(&response_body).unwrap();
+
+    // Make sure documents are inserted correctly.
+    assert_eq!(response_json["errors"], false);
+
+    // *** Test searches against the inserts
+    let query_dsl_request = "{\"query\":{\"match\":{\"test_field\":{\"query\":\"test_value\",\"operator\":\"OR\",\"prefix_length\":0,\"max_expansions\":50,\"fuzzy_transpositions\":true,\"lenient\":false,\"zero_terms_query\":\"NONE\",\"auto_generate_synonyms_phrase_query\":true,\"boost\":1.0}}}}";
+    let path = format!("/{}/search_logs", index_name);
+
+    let request = Request::builder()
+      .method(http::Method::GET)
+      .uri(path)
+      .header(http::header::CONTENT_TYPE, mime::APPLICATION_JSON.as_ref())
+      .body(Body::from(query_dsl_request))
+      .unwrap();
+
+    let result = app.call(request).await;
+
+    let response = result.expect("Failed to make a call");
+    assert_eq!(response.status(), StatusCode::OK);
+
+    let body = response.into_body();
+    let max_body_size = 10 * 1024 * 1024;
+    let bytes = to_bytes(body, max_body_size)
+      .await
+      .expect("Failed to read body");
+
+    let body_str = std::str::from_utf8(&bytes).expect("Body was not valid UTF-8");
+    debug!("Response content: {}", body_str);
+  }
 }